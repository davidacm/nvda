#updateCheck.py
#A part of NonVisual Desktop Access (NVDA)
#This file is covered by the GNU General Public License.
#See the file COPYING for more details.
#Copyright (C) 2012-2018 NV Access Limited, Zahari Yurukov, Babbage B.V.

"""Update checking functionality.
@note: This module may raise C{RuntimeError} on import if update checking for this build is not supported.
"""

import globalVars
import config
if globalVars.appArgs.secure:
	raise RuntimeError("updates disabled in secure mode")
elif config.isAppX:
	raise RuntimeError("updates managed by Windows Store") 
import versionInfo
if not versionInfo.updateVersionType:
	raise RuntimeError("No update version type, update checking not supported")

import winVersion
import os
import threading
import time
import cPickle
import urllib
import tempfile
import hashlib
import ctypes.wintypes
import ssl
import wx
import languageHandler
import gui
from gui import guiHelper
from logHandler import log
import config
import shellapi
import winUser

#: The URL to use for update checks.
CHECK_URL = "https://www.nvaccess.org/nvdaUpdateCheck"
#: The time to wait between checks.
CHECK_INTERVAL = 86400 # 1 day
#: The time to wait before retrying a failed check.
RETRY_INTERVAL = 600 # 10 min
#: The download block size in bytes.
DOWNLOAD_BLOCK_SIZE = 8192 # 8 kb

#: directory to store pending update files
storeUpdatesDir=os.path.join(globalVars.appArgs.configPath, 'updates')
try:
	os.makedirs(storeUpdatesDir)
except OSError:
	if not os.path.isdir(storeUpdatesDir):
		log.debugWarning("Default download path for updates %s could not be created."%storeUpdatesDir)

#: Persistent state information.
#: @type: dict
state = None
_stateFileName = None
#: The single instance of L{AutoUpdateChecker} if automatic update checking is enabled,
#: C{None} if it is disabled.
autoChecker = None

def checkForUpdate(auto=False):
	"""Check for an updated version of NVDA.
	This will block, so it generally shouldn't be called from the main thread.
	@param auto: Whether this is an automatic check for updates.
	@type auto: bool
	@return: Information about the update or C{None} if there is no update.
	@rtype: dict
	@raise RuntimeError: If there is an error checking for an update.
	"""
	params = {
		"autoCheck": auto,
		"version": versionInfo.version,
		"versionType": versionInfo.updateVersionType,
		"osVersion": winVersion.winVersionText,
		"x64": os.environ.get("PROCESSOR_ARCHITEW6432") == "AMD64",
		"language": languageHandler.getLanguage(),
		"installed": config.isInstalledCopy(),
	}
	url = "%s?%s" % (CHECK_URL, urllib.urlencode(params))
	try:
		res = urllib.urlopen(url)
	except IOError as e:
		if isinstance(e.strerror, ssl.SSLError) and e.strerror.reason == "CERTIFICATE_VERIFY_FAILED":
			# #4803: Windows fetches trusted root certificates on demand.
			# Python doesn't trigger this fetch (PythonIssue:20916), so try it ourselves
			_updateWindowsRootCertificates()
			# and then retry the update check.
			res = urllib.urlopen(url)
		else:
			raise
	if res.code != 200:
		raise RuntimeError("Checking for update failed with code %d" % res.code)
	info = {}
	for line in res:
		line = line.rstrip()
		try:
			key, val = line.split(": ", 1)
		except ValueError:
			raise RuntimeError("Error in update check output")
		info[key] = val
	if not info:
		return None
	return info

def getPendingUpdate():
	"""Returns the path to the pending update, if any. Returns C{None} otherwise.
	@rtype: str
	"""
	try:
		pendingUpdateFile=state["pendingUpdateFile"]
	except KeyError:
		state["pendingUpdateFile"] = state["pendingUpdateVersion"] = None
		return None
	else:
		if pendingUpdateFile and os.path.isfile(pendingUpdateFile):
			return pendingUpdateFile
		else:
			state["pendingUpdateFile"] = None
	return None

def isPendingUpdate():
	"""Returns whether there is a pending update.
	@rtype: bool
	"""
	return bool(getPendingUpdate())

def executeUpdate(destPath=None):
	if not destPath:
		destPath=getPendingUpdate()
	if not destPath:
		return
	state["pendingUpdateFile"]=None
	state["pendingUpdateVersion"]=None
	saveState()
	if config.isInstalledCopy():
		executeParams = u"--install -m"
	else:
		portablePath = os.getcwdu()
		if os.access(portablePath, os.W_OK):
			executeParams = u'--create-portable --portable-path "{portablePath}" --config-path "{configPath}" -m'.format(
				portablePath=portablePath,
				configPath=os.path.abspath(globalVars.appArgs.configPath)
			)
		else:
			executeParams = u"--launcher"
	# #4475: ensure that the new process shows its first window, by providing SW_SHOWNORMAL
	shellapi.ShellExecute(None, None,
		destPath.decode("mbcs"),
		executeParams,
		None, winUser.SW_SHOWNORMAL)

class UpdateChecker(object):
	"""Check for an updated version of NVDA, presenting appropriate user interface.
	The check is performed in the background.
	This class is for manual update checks.
	To use, call L{check} on an instance.
	"""
	AUTO = False

	def check(self):
		"""Check for an update.
		"""
		t = threading.Thread(target=self._bg)
		t.daemon = True
		self._started()
		t.start()

	def _bg(self):
		try:
			info = checkForUpdate(self.AUTO)
		except:
			log.debugWarning("Error checking for update", exc_info=True)
			self._error()
			return
		self._result(info)
		if info:
			state["dontRemindVersion"] = info["version"]
		state["lastCheck"] = time.time()
		saveState()
		if autoChecker:
			autoChecker.setNextCheck()

	def _started(self):
		self._progressDialog = gui.IndeterminateProgressDialog(gui.mainFrame,
			# Translators: The title of the dialog displayed while manually checking for an NVDA update.
			_("Checking for Update"),
			# Translators: The progress message displayed while manually checking for an NVDA update.
			_("Checking for update"))

	def _error(self):
		wx.CallAfter(self._progressDialog.done)
		self._progressDialog = None
		wx.CallAfter(gui.messageBox,
			# Translators: A message indicating that an error occurred while checking for an update to NVDA.
			_("Error checking for update."),
			# Translators: The title of an error message dialog.
			_("Error"),
			wx.OK | wx.ICON_ERROR)

	def _result(self, info):
		wx.CallAfter(self._progressDialog.done)
		self._progressDialog = None
		wx.CallAfter(UpdateResultDialog, gui.mainFrame, info, False)

class AutoUpdateChecker(UpdateChecker):
	"""Automatically check for an updated version of NVDA.
	To use, create a single instance and maintain a reference to it.
	Checks will then be performed automatically.
	"""
	AUTO = True

	def __init__(self):
<<<<<<< HEAD
		self._checkTimer = gui.NonReEntrantTimer(self.check)
		# Set the initial check based on the last check time.
		# #3260: If the system time is earlier than the last check,
		# treat the last check as being right now (so the next will be tomorrow).
		secsSinceLast = max(time.time() - state["lastCheck"], 0)
		# The maximum time till the next check is CHECK_INTERVAL.
		secsTillNext = CHECK_INTERVAL - int(min(secsSinceLast, CHECK_INTERVAL))
=======
		self._checkTimer = wx.PyTimer(self.check)
		if config.conf["update"]["startupNotification"] and isPendingUpdate():
			secsTillNext = 0 # Display the update message instantly
		else:
			# Set the initial check based on the last check time.
			# #3260: If the system time is earlier than the last check,
			# treat the last check as being right now (so the next will be tomorrow).
			secsSinceLast = max(time.time() - state["lastCheck"], 0)
			# The maximum time till the next check is CHECK_INTERVAL.
			secsTillNext = CHECK_INTERVAL - int(min(secsSinceLast, CHECK_INTERVAL))
>>>>>>> b3daebb6
		self._checkTimer.Start(secsTillNext * 1000, True)

	def terminate(self):
		self._checkTimer.Stop()
		self._checkTimer = None

	def setNextCheck(self, isRetry=False):
		# #6127: Timers must be manipulated from the main thread.
		wx.CallAfter(self._checkTimer.Stop)
		wx.CallAfter(self._checkTimer.Start, (RETRY_INTERVAL if isRetry else CHECK_INTERVAL) * 1000, True)

	def _started(self):
		log.info("Performing automatic update check")

	def _error(self):
		self.setNextCheck(isRetry=True)

	def _result(self, info):
		if not info:
			return
		if info["version"]==state["dontRemindVersion"]:
			return
		wx.CallAfter(UpdateResultDialog, gui.mainFrame, info, True)

class UpdateResultDialog(wx.Dialog):

	def __init__(self, parent, updateInfo, auto):
		# Translators: The title of the dialog informing the user about an NVDA update.
		super(UpdateResultDialog, self).__init__(parent, title=_("NVDA Update"))
		self.updateInfo = updateInfo
		mainSizer = wx.BoxSizer(wx.VERTICAL)
		sHelper = guiHelper.BoxSizerHelper(self, orientation=wx.VERTICAL)

		if updateInfo:
			self.isInstalled = config.isInstalledCopy()
			if isPendingUpdate() and state["pendingUpdateVersion"] == updateInfo["version"]:
				# Translators: A message indicating that an updated version of NVDA has been downloaded
				# and is pending to be installed.
				message = _("NVDA version {version} has been downloaded and is pending installation.").format(**updateInfo)
			else:
				# Translators: A message indicating that an updated version of NVDA is available.
				# {version} will be replaced with the version; e.g. 2011.3.
				message = _("NVDA version {version} is available.").format(**updateInfo)
		else:
			# Translators: A message indicating that no update to NVDA is available.
			message = _("No update available.")
		sHelper.addItem(wx.StaticText(self, label=message))

		bHelper = sHelper.addDialogDismissButtons(guiHelper.ButtonHelper(wx.HORIZONTAL))
		if updateInfo:
			if isPendingUpdate() and state["pendingUpdateVersion"] == updateInfo["version"]:
				# Translators: The label of a button to install a pending NVDA update.
				# {version} will be replaced with the version; e.g. 2011.3.
				installPendingButton = bHelper.addButton(self, label=_("&Install NVDA {version}").format(**updateInfo))
				installPendingButton.Bind(wx.EVT_BUTTON, self.onInstallButton)
				# Translators: The label of a button to re-download a pending NVDA update.
				label = _("Re-&download update")
			else:
				# Translators: The label of a button to download an NVDA update.
				label = _("&Download update")
			downloadButton = bHelper.addButton(self, label=label)
			downloadButton.Bind(wx.EVT_BUTTON, self.onDownloadButton)

			if auto and (not isPendingUpdate() or state["pendingUpdateVersion"] != updateInfo["version"]):
				# Translators: The label of a button to remind the user later about performing some action.
				remindMeButton = bHelper.addButton(self, label=_("Remind me &later"))
				remindMeButton.Bind(wx.EVT_BUTTON, self.onLaterButton)
				remindMeButton.SetFocus()

		# Translators: The label of a button to close a dialog.
		closeButton = bHelper.addButton(self, wx.ID_CLOSE, label=_("&Close"))
		closeButton.Bind(wx.EVT_BUTTON, lambda evt: self.Close())
		self.Bind(wx.EVT_CLOSE, lambda evt: self.Destroy())
		self.EscapeId = wx.ID_CLOSE

		mainSizer.Add(sHelper.sizer, border=guiHelper.BORDER_FOR_DIALOGS, flag=wx.ALL)
		self.Sizer = mainSizer
		mainSizer.Fit(self)
		self.Center(wx.BOTH | wx.Center)
		self.Show()

	def onInstallButton(self, evt):
		executeUpdate()
		self.Destroy()

	def onDownloadButton(self, evt):
		self.Hide()
		DonateRequestDialog(gui.mainFrame, self._download)

	def _download(self):
		UpdateDownloader(self.updateInfo).start()
		self.Destroy()

	def onLaterButton(self, evt):
		state["dontRemindVersion"] = None
		saveState()
		self.Close()

class UpdateAskInstallDialog(wx.Dialog):

	def __init__(self, parent, destPath, version):
		self.destPath=destPath
		self.version = version
		storeUpdatesDirWritable=os.path.isdir(storeUpdatesDir) and os.access(storeUpdatesDir, os.W_OK)
		# Translators: The title of the dialog asking the user to Install an NVDA update.
		super(UpdateAskInstallDialog, self).__init__(parent, title=_("NVDA Update"))
		mainSizer = wx.BoxSizer(wx.VERTICAL)
		sHelper = guiHelper.BoxSizerHelper(self, orientation=wx.VERTICAL)
		
		# Translators: A message indicating that an updated version of NVDA is ready to be installed.
		sHelper.addItem(wx.StaticText(self, label=_("NVDA version {version} is ready to be installed.\n").format(version=version)))

		bHelper = sHelper.addDialogDismissButtons(guiHelper.ButtonHelper(wx.HORIZONTAL))
		# Translators: The label of a button to install an NVDA update.
		installButton = bHelper.addButton(self, wx.ID_OK, label=_("&Install update"))
		installButton.Bind(wx.EVT_BUTTON, self.onInstallButton)
		installButton.SetFocus()
		if storeUpdatesDirWritable:
			# Translators: The label of a button to postpone an NVDA update.
			postponeButton = bHelper.addButton(self, wx.ID_CLOSE, label=_("&Postpone update"))
			postponeButton.Bind(wx.EVT_BUTTON, self.onPostponeButton)

			self.EscapeId = wx.ID_CLOSE
		else:
			self.EscapeId = wx.ID_OK

		mainSizer.Add(sHelper.sizer, border=guiHelper.BORDER_FOR_DIALOGS, flag=wx.ALL)
		self.Sizer = mainSizer
		mainSizer.Fit(self)
		self.Center(wx.BOTH | wx.CENTER_ON_SCREEN)

	def onInstallButton(self, evt):
		executeUpdate(self.destPath)
		self.EndModal(wx.ID_OK)

	def onPostponeButton(self, evt):
		finalDest=os.path.join(storeUpdatesDir, os.path.basename(self.destPath))
		try:
			os.renames(self.destPath, finalDest)
		except:
			gui.messageBox(
				# Translators: The message when a downloaded update file could not be preserved.
				_("Unable to postpone update."),
				# Translators: The title of the message when a downloaded update file could not be preserved.
				_("Error"),
				wx.OK | wx.ICON_ERROR)
			finalDest=self.destPath
		state["pendingUpdateFile"]=finalDest
		state["pendingUpdateVersion"]=self.version
		# Postponing an update indicates that the user is likely interested in getting a reminder.
		# Therefore, clear the dontRemindVersion.
		state["dontRemindVersion"] = None
		saveState()		
		self.EndModal(wx.ID_CLOSE)

class UpdateDownloader(object):
	"""Download and start installation of an updated version of NVDA, presenting appropriate user interface.
	To use, call L{start} on an instance.
	"""

	def __init__(self, updateInfo):
		"""Constructor.
		@param updateInfo: update information such as possible URLs, version and the SHA-1 hash of the file as a hex string.
		@type updateInfo: dict
		"""
		self.updateInfo = updateInfo
		self.urls = updateInfo["launcherUrl"].split(" ")
		self.version = updateInfo["version"]
		self.fileHash = updateInfo.get("launcherHash")
		self.destPath = tempfile.mktemp(prefix="nvda_update_", suffix=".exe")

	def start(self):
		"""Start the download.
		"""
		self._shouldCancel = False
		# Use a timer because timers aren't re-entrant.
		self._guiExecTimer = gui.NonReEntrantTimer(self._guiExecNotify)
		gui.mainFrame.prePopup()
		# Translators: The title of the dialog displayed while downloading an NVDA update.
		self._progressDialog = wx.ProgressDialog(_("Downloading Update"),
			# Translators: The progress message indicating that a connection is being established.
			_("Connecting"),
			# PD_AUTO_HIDE is required because ProgressDialog.Update blocks at 100%
			# and waits for the user to press the Close button.
			style=wx.PD_CAN_ABORT | wx.PD_ELAPSED_TIME | wx.PD_REMAINING_TIME | wx.PD_AUTO_HIDE,
			parent=gui.mainFrame)
		self._progressDialog.Raise()
		t = threading.Thread(target=self._bg)
		t.daemon = True
		t.start()

	def _guiExec(self, func, *args):
		self._guiExecFunc = func
		self._guiExecArgs = args
		if not self._guiExecTimer.IsRunning():
			# #6127: Timers must be manipulated from the main thread.
			wx.CallAfter(self._guiExecTimer.Start, 50, True)

	def _guiExecNotify(self):
		self._guiExecFunc(*self._guiExecArgs)

	def _bg(self):
		success=False
		for url in self.urls:
			try:
				self._download(url)
			except:
				log.debugWarning("Error downloading %s" % url, exc_info=True)
			else: #Successfully downloaded or canceled
				if not self._shouldCancel:
					success=True
				break
		else:
			# None of the URLs succeeded.
			self._guiExec(self._error)
			return
		if not success:
			try:
				os.remove(self.destPath)
			except OSError:
				pass
			return
		self._guiExec(self._downloadSuccess)

	def _download(self, url):
		remote = urllib.urlopen(url)
		if remote.code != 200:
			raise RuntimeError("Download failed with code %d" % remote.code)
		# #2352: Some security scanners such as Eset NOD32 HTTP Scanner
		# cause huge read delays while downloading.
		# Therefore, set a higher timeout.
		remote.fp._sock.settimeout(120)
		size = int(remote.headers["content-length"])
		local = file(self.destPath, "wb")
		if self.fileHash:
			hasher = hashlib.sha1()
		self._guiExec(self._downloadReport, 0, size)
		read = 0
		chunk=DOWNLOAD_BLOCK_SIZE
		while True:
			if self._shouldCancel:
				return
			if size -read <chunk:
				chunk =size -read
			block = remote.read(chunk)
			if not block:
				break
			read += len(block)
			if self._shouldCancel:
				return
			local.write(block)
			if self.fileHash:
				hasher.update(block)
			self._guiExec(self._downloadReport, read, size)
		if read < size:
			raise RuntimeError("Content too short")
		if self.fileHash and hasher.hexdigest() != self.fileHash:
			raise RuntimeError("Content has incorrect file hash")
		self._guiExec(self._downloadReport, read, size)

	def _downloadReport(self, read, size):
		if self._shouldCancel:
			return
		percent = int(float(read) / size * 100)
		# Translators: The progress message indicating that a download is in progress.
		cont, skip = self._progressDialog.Update(percent, _("Downloading"))
		if not cont:
			self._shouldCancel = True
			self._stopped()

	def _stopped(self):
		self._guiExecTimer = None
		self._guiExecFunc = None
		self._guiExecArgs = None
		self._progressDialog.Hide()
		self._progressDialog.Destroy()
		self._progressDialog = None
		# Not sure why, but this doesn't work if we call it directly here.
		wx.CallLater(50, gui.mainFrame.postPopup)

	def _error(self):
		self._stopped()
		gui.messageBox(
			# Translators: A message indicating that an error occurred while downloading an update to NVDA.
			_("Error downloading update."),
			_("Error"),
			wx.OK | wx.ICON_ERROR)

	def _downloadSuccess(self):
		self._stopped()
		gui.runScriptModalDialog(UpdateAskInstallDialog(gui.mainFrame, self.destPath, self.version))

class DonateRequestDialog(wx.Dialog):
	# Translators: The message requesting donations from users.
	MESSAGE = _(
		"We need your help in order to continue to improve NVDA.\n"
		"This project relies primarily on donations and grants. By donating, you are helping to fund full time development.\n"
		"If even $10 is donated for every download, we will be able to cover all of the ongoing costs of the project.\n"
		"All donations are received by NV Access, the non-profit organisation which develops NVDA.\n"
		"Thank you for your support."
	)

	def __init__(self, parent, continueFunc):
		# Translators: The title of the dialog requesting donations from users.
		super(DonateRequestDialog, self).__init__(parent, title=_("Please Donate"))
		self._continue = continueFunc

		mainSizer=wx.BoxSizer(wx.VERTICAL)
		item = wx.StaticText(self, label=self.MESSAGE)
		mainSizer.Add(item, border=20, flag=wx.LEFT | wx.RIGHT | wx.TOP)
		sizer = wx.BoxSizer(wx.HORIZONTAL)
		# Translators: The label of the button to donate
		# in the "Please Donate" dialog.
		item = self.donateButton = wx.Button(self, label=_("&Donate"))
		item.Bind(wx.EVT_BUTTON, self.onDonate)
		sizer.Add(item)
		# Translators: The label of the button to decline donation
		# in the "Please Donate" dialog.
		item = wx.Button(self, wx.ID_CLOSE, label=_("&Not now"))
		item.Bind(wx.EVT_BUTTON, lambda evt: self.Close())
		sizer.Add(item)
		self.Bind(wx.EVT_CLOSE, self.onClose)
		self.EscapeId = wx.ID_CLOSE
		mainSizer.Add(sizer, flag=wx.TOP | wx.BOTTOM | wx.ALIGN_CENTER_HORIZONTAL, border=20)

		self.Sizer = mainSizer
		mainSizer.Fit(self)
		self.Center(wx.BOTH | wx.Center)
		self.Show()

	def onDonate(self, evt):
		os.startfile(gui.DONATE_URL)
		# Translators: The label of a button to indicate that the user is finished donating
		# in the "Please Donate" dialog.
		self.donateButton.Label = _("&Done")
		self.donateButton.Bind(wx.EVT_BUTTON, lambda evt: self.Close())

	def onClose(self, evt):
		self.Hide()
		self._continue()
		self.Destroy()

def saveState():
	try:
		cPickle.dump(state, file(_stateFilename, "wb"))
	except:
		log.debugWarning("Error saving state", exc_info=True)

def initialize():
	global state, _stateFilename, autoChecker
	_stateFilename = os.path.join(globalVars.appArgs.configPath, "updateCheckState.pickle")
	try:
		state = cPickle.load(file(_stateFilename, "r"))
	except:
		log.debugWarning("Couldn't retrieve update state", exc_info=True)
		# Defaults.
		state = {
			"lastCheck": 0,
			"dontRemindVersion": None,
			"pendingUpdateVersion": None,
			"pendingUpdateFile": None,
		}

	# check the pending version against the current version
	# and make sure that pendingUpdateFile and pendingUpdateVersion are part of the state dictionary.
	if "pendingUpdateVersion" not in state or state["pendingUpdateVersion"] == versionInfo.version:
		state["pendingUpdateFile"] = state["pendingUpdateVersion"] = None
	# remove all update files except the one that is currently pending (if any)
	try:
		for fileName in os.listdir(storeUpdatesDir):
			f=os.path.join(storeUpdatesDir, fileName)
			if f != state["pendingUpdateFile"]:
				os.remove(f)
				log.debug("Update file %s removed"%f)
	except OSError:
		log.warning("Unable to remove old update file %s"%f, exc_info=True)

	if not globalVars.appArgs.launcher and (config.conf["update"]["autoCheck"] or (config.conf["update"]["startupNotification"] and isPendingUpdate())):
		autoChecker = AutoUpdateChecker()

def terminate():
	global state, autoChecker
	state = None
	if autoChecker:
		autoChecker.terminate()
		autoChecker = None

# These structs are only complete enough to achieve what we need.
class CERT_USAGE_MATCH(ctypes.Structure):
	_fields_ = (
		("dwType", ctypes.wintypes.DWORD),
		# CERT_ENHKEY_USAGE struct
		("cUsageIdentifier", ctypes.wintypes.DWORD),
		("rgpszUsageIdentifier", ctypes.c_void_p), # LPSTR *
	)

class CERT_CHAIN_PARA(ctypes.Structure):
	_fields_ = (
		("cbSize", ctypes.wintypes.DWORD),
		("RequestedUsage", CERT_USAGE_MATCH),
		("RequestedIssuancePolicy", CERT_USAGE_MATCH),
		("dwUrlRetrievalTimeout", ctypes.wintypes.DWORD),
		("fCheckRevocationFreshnessTime", ctypes.wintypes.BOOL),
		("dwRevocationFreshnessTime", ctypes.wintypes.DWORD),
		("pftCacheResync", ctypes.c_void_p), # LPFILETIME
		("pStrongSignPara", ctypes.c_void_p), # PCCERT_STRONG_SIGN_PARA
		("dwStrongSignFlags", ctypes.wintypes.DWORD),
	)

def _updateWindowsRootCertificates():
	crypt = ctypes.windll.crypt32
	# Get the server certificate.
	sslCont = ssl._create_unverified_context()
	u = urllib.urlopen("https://www.nvaccess.org/nvdaUpdateCheck", context=sslCont)
	cert = u.fp._sock.getpeercert(True)
	u.close()
	# Convert to a form usable by Windows.
	certCont = crypt.CertCreateCertificateContext(
		0x00000001, # X509_ASN_ENCODING
		cert,
		len(cert))
	# Ask Windows to build a certificate chain, thus triggering a root certificate update.
	chainCont = ctypes.c_void_p()
	crypt.CertGetCertificateChain(None, certCont, None, None,
		ctypes.byref(CERT_CHAIN_PARA(cbSize=ctypes.sizeof(CERT_CHAIN_PARA),
			RequestedUsage=CERT_USAGE_MATCH())),
		0, None,
		ctypes.byref(chainCont))
	crypt.CertFreeCertificateChain(chainCont)
	crypt.CertFreeCertificateContext(certCont)
<|MERGE_RESOLUTION|>--- conflicted
+++ resolved
@@ -1,666 +1,656 @@
-#updateCheck.py
-#A part of NonVisual Desktop Access (NVDA)
-#This file is covered by the GNU General Public License.
-#See the file COPYING for more details.
-#Copyright (C) 2012-2018 NV Access Limited, Zahari Yurukov, Babbage B.V.
-
-"""Update checking functionality.
-@note: This module may raise C{RuntimeError} on import if update checking for this build is not supported.
-"""
-
-import globalVars
-import config
-if globalVars.appArgs.secure:
-	raise RuntimeError("updates disabled in secure mode")
-elif config.isAppX:
-	raise RuntimeError("updates managed by Windows Store") 
-import versionInfo
-if not versionInfo.updateVersionType:
-	raise RuntimeError("No update version type, update checking not supported")
-
-import winVersion
-import os
-import threading
-import time
-import cPickle
-import urllib
-import tempfile
-import hashlib
-import ctypes.wintypes
-import ssl
-import wx
-import languageHandler
-import gui
-from gui import guiHelper
-from logHandler import log
-import config
-import shellapi
-import winUser
-
-#: The URL to use for update checks.
-CHECK_URL = "https://www.nvaccess.org/nvdaUpdateCheck"
-#: The time to wait between checks.
-CHECK_INTERVAL = 86400 # 1 day
-#: The time to wait before retrying a failed check.
-RETRY_INTERVAL = 600 # 10 min
-#: The download block size in bytes.
-DOWNLOAD_BLOCK_SIZE = 8192 # 8 kb
-
-#: directory to store pending update files
-storeUpdatesDir=os.path.join(globalVars.appArgs.configPath, 'updates')
-try:
-	os.makedirs(storeUpdatesDir)
-except OSError:
-	if not os.path.isdir(storeUpdatesDir):
-		log.debugWarning("Default download path for updates %s could not be created."%storeUpdatesDir)
-
-#: Persistent state information.
-#: @type: dict
-state = None
-_stateFileName = None
-#: The single instance of L{AutoUpdateChecker} if automatic update checking is enabled,
-#: C{None} if it is disabled.
-autoChecker = None
-
-def checkForUpdate(auto=False):
-	"""Check for an updated version of NVDA.
-	This will block, so it generally shouldn't be called from the main thread.
-	@param auto: Whether this is an automatic check for updates.
-	@type auto: bool
-	@return: Information about the update or C{None} if there is no update.
-	@rtype: dict
-	@raise RuntimeError: If there is an error checking for an update.
-	"""
-	params = {
-		"autoCheck": auto,
-		"version": versionInfo.version,
-		"versionType": versionInfo.updateVersionType,
-		"osVersion": winVersion.winVersionText,
-		"x64": os.environ.get("PROCESSOR_ARCHITEW6432") == "AMD64",
-		"language": languageHandler.getLanguage(),
-		"installed": config.isInstalledCopy(),
-	}
-	url = "%s?%s" % (CHECK_URL, urllib.urlencode(params))
-	try:
-		res = urllib.urlopen(url)
-	except IOError as e:
-		if isinstance(e.strerror, ssl.SSLError) and e.strerror.reason == "CERTIFICATE_VERIFY_FAILED":
-			# #4803: Windows fetches trusted root certificates on demand.
-			# Python doesn't trigger this fetch (PythonIssue:20916), so try it ourselves
-			_updateWindowsRootCertificates()
-			# and then retry the update check.
-			res = urllib.urlopen(url)
-		else:
-			raise
-	if res.code != 200:
-		raise RuntimeError("Checking for update failed with code %d" % res.code)
-	info = {}
-	for line in res:
-		line = line.rstrip()
-		try:
-			key, val = line.split(": ", 1)
-		except ValueError:
-			raise RuntimeError("Error in update check output")
-		info[key] = val
-	if not info:
-		return None
-	return info
-
-def getPendingUpdate():
-	"""Returns the path to the pending update, if any. Returns C{None} otherwise.
-	@rtype: str
-	"""
-	try:
-		pendingUpdateFile=state["pendingUpdateFile"]
-	except KeyError:
-		state["pendingUpdateFile"] = state["pendingUpdateVersion"] = None
-		return None
-	else:
-		if pendingUpdateFile and os.path.isfile(pendingUpdateFile):
-			return pendingUpdateFile
-		else:
-			state["pendingUpdateFile"] = None
-	return None
-
-def isPendingUpdate():
-	"""Returns whether there is a pending update.
-	@rtype: bool
-	"""
-	return bool(getPendingUpdate())
-
-def executeUpdate(destPath=None):
-	if not destPath:
-		destPath=getPendingUpdate()
-	if not destPath:
-		return
-	state["pendingUpdateFile"]=None
-	state["pendingUpdateVersion"]=None
-	saveState()
-	if config.isInstalledCopy():
-		executeParams = u"--install -m"
-	else:
-		portablePath = os.getcwdu()
-		if os.access(portablePath, os.W_OK):
-			executeParams = u'--create-portable --portable-path "{portablePath}" --config-path "{configPath}" -m'.format(
-				portablePath=portablePath,
-				configPath=os.path.abspath(globalVars.appArgs.configPath)
-			)
-		else:
-			executeParams = u"--launcher"
-	# #4475: ensure that the new process shows its first window, by providing SW_SHOWNORMAL
-	shellapi.ShellExecute(None, None,
-		destPath.decode("mbcs"),
-		executeParams,
-		None, winUser.SW_SHOWNORMAL)
-
-class UpdateChecker(object):
-	"""Check for an updated version of NVDA, presenting appropriate user interface.
-	The check is performed in the background.
-	This class is for manual update checks.
-	To use, call L{check} on an instance.
-	"""
-	AUTO = False
-
-	def check(self):
-		"""Check for an update.
-		"""
-		t = threading.Thread(target=self._bg)
-		t.daemon = True
-		self._started()
-		t.start()
-
-	def _bg(self):
-		try:
-			info = checkForUpdate(self.AUTO)
-		except:
-			log.debugWarning("Error checking for update", exc_info=True)
-			self._error()
-			return
-		self._result(info)
-		if info:
-			state["dontRemindVersion"] = info["version"]
-		state["lastCheck"] = time.time()
-		saveState()
-		if autoChecker:
-			autoChecker.setNextCheck()
-
-	def _started(self):
-		self._progressDialog = gui.IndeterminateProgressDialog(gui.mainFrame,
-			# Translators: The title of the dialog displayed while manually checking for an NVDA update.
-			_("Checking for Update"),
-			# Translators: The progress message displayed while manually checking for an NVDA update.
-			_("Checking for update"))
-
-	def _error(self):
-		wx.CallAfter(self._progressDialog.done)
-		self._progressDialog = None
-		wx.CallAfter(gui.messageBox,
-			# Translators: A message indicating that an error occurred while checking for an update to NVDA.
-			_("Error checking for update."),
-			# Translators: The title of an error message dialog.
-			_("Error"),
-			wx.OK | wx.ICON_ERROR)
-
-	def _result(self, info):
-		wx.CallAfter(self._progressDialog.done)
-		self._progressDialog = None
-		wx.CallAfter(UpdateResultDialog, gui.mainFrame, info, False)
-
-class AutoUpdateChecker(UpdateChecker):
-	"""Automatically check for an updated version of NVDA.
-	To use, create a single instance and maintain a reference to it.
-	Checks will then be performed automatically.
-	"""
-	AUTO = True
-
-	def __init__(self):
-<<<<<<< HEAD
-		self._checkTimer = gui.NonReEntrantTimer(self.check)
-		# Set the initial check based on the last check time.
-		# #3260: If the system time is earlier than the last check,
-		# treat the last check as being right now (so the next will be tomorrow).
-		secsSinceLast = max(time.time() - state["lastCheck"], 0)
-		# The maximum time till the next check is CHECK_INTERVAL.
-		secsTillNext = CHECK_INTERVAL - int(min(secsSinceLast, CHECK_INTERVAL))
-=======
-		self._checkTimer = wx.PyTimer(self.check)
-		if config.conf["update"]["startupNotification"] and isPendingUpdate():
-			secsTillNext = 0 # Display the update message instantly
-		else:
-			# Set the initial check based on the last check time.
-			# #3260: If the system time is earlier than the last check,
-			# treat the last check as being right now (so the next will be tomorrow).
-			secsSinceLast = max(time.time() - state["lastCheck"], 0)
-			# The maximum time till the next check is CHECK_INTERVAL.
-			secsTillNext = CHECK_INTERVAL - int(min(secsSinceLast, CHECK_INTERVAL))
->>>>>>> b3daebb6
-		self._checkTimer.Start(secsTillNext * 1000, True)
-
-	def terminate(self):
-		self._checkTimer.Stop()
-		self._checkTimer = None
-
-	def setNextCheck(self, isRetry=False):
-		# #6127: Timers must be manipulated from the main thread.
-		wx.CallAfter(self._checkTimer.Stop)
-		wx.CallAfter(self._checkTimer.Start, (RETRY_INTERVAL if isRetry else CHECK_INTERVAL) * 1000, True)
-
-	def _started(self):
-		log.info("Performing automatic update check")
-
-	def _error(self):
-		self.setNextCheck(isRetry=True)
-
-	def _result(self, info):
-		if not info:
-			return
-		if info["version"]==state["dontRemindVersion"]:
-			return
-		wx.CallAfter(UpdateResultDialog, gui.mainFrame, info, True)
-
-class UpdateResultDialog(wx.Dialog):
-
-	def __init__(self, parent, updateInfo, auto):
-		# Translators: The title of the dialog informing the user about an NVDA update.
-		super(UpdateResultDialog, self).__init__(parent, title=_("NVDA Update"))
-		self.updateInfo = updateInfo
-		mainSizer = wx.BoxSizer(wx.VERTICAL)
-		sHelper = guiHelper.BoxSizerHelper(self, orientation=wx.VERTICAL)
-
-		if updateInfo:
-			self.isInstalled = config.isInstalledCopy()
-			if isPendingUpdate() and state["pendingUpdateVersion"] == updateInfo["version"]:
-				# Translators: A message indicating that an updated version of NVDA has been downloaded
-				# and is pending to be installed.
-				message = _("NVDA version {version} has been downloaded and is pending installation.").format(**updateInfo)
-			else:
-				# Translators: A message indicating that an updated version of NVDA is available.
-				# {version} will be replaced with the version; e.g. 2011.3.
-				message = _("NVDA version {version} is available.").format(**updateInfo)
-		else:
-			# Translators: A message indicating that no update to NVDA is available.
-			message = _("No update available.")
-		sHelper.addItem(wx.StaticText(self, label=message))
-
-		bHelper = sHelper.addDialogDismissButtons(guiHelper.ButtonHelper(wx.HORIZONTAL))
-		if updateInfo:
-			if isPendingUpdate() and state["pendingUpdateVersion"] == updateInfo["version"]:
-				# Translators: The label of a button to install a pending NVDA update.
-				# {version} will be replaced with the version; e.g. 2011.3.
-				installPendingButton = bHelper.addButton(self, label=_("&Install NVDA {version}").format(**updateInfo))
-				installPendingButton.Bind(wx.EVT_BUTTON, self.onInstallButton)
-				# Translators: The label of a button to re-download a pending NVDA update.
-				label = _("Re-&download update")
-			else:
-				# Translators: The label of a button to download an NVDA update.
-				label = _("&Download update")
-			downloadButton = bHelper.addButton(self, label=label)
-			downloadButton.Bind(wx.EVT_BUTTON, self.onDownloadButton)
-
-			if auto and (not isPendingUpdate() or state["pendingUpdateVersion"] != updateInfo["version"]):
-				# Translators: The label of a button to remind the user later about performing some action.
-				remindMeButton = bHelper.addButton(self, label=_("Remind me &later"))
-				remindMeButton.Bind(wx.EVT_BUTTON, self.onLaterButton)
-				remindMeButton.SetFocus()
-
-		# Translators: The label of a button to close a dialog.
-		closeButton = bHelper.addButton(self, wx.ID_CLOSE, label=_("&Close"))
-		closeButton.Bind(wx.EVT_BUTTON, lambda evt: self.Close())
-		self.Bind(wx.EVT_CLOSE, lambda evt: self.Destroy())
-		self.EscapeId = wx.ID_CLOSE
-
-		mainSizer.Add(sHelper.sizer, border=guiHelper.BORDER_FOR_DIALOGS, flag=wx.ALL)
-		self.Sizer = mainSizer
-		mainSizer.Fit(self)
-		self.Center(wx.BOTH | wx.Center)
-		self.Show()
-
-	def onInstallButton(self, evt):
-		executeUpdate()
-		self.Destroy()
-
-	def onDownloadButton(self, evt):
-		self.Hide()
-		DonateRequestDialog(gui.mainFrame, self._download)
-
-	def _download(self):
-		UpdateDownloader(self.updateInfo).start()
-		self.Destroy()
-
-	def onLaterButton(self, evt):
-		state["dontRemindVersion"] = None
-		saveState()
-		self.Close()
-
-class UpdateAskInstallDialog(wx.Dialog):
-
-	def __init__(self, parent, destPath, version):
-		self.destPath=destPath
-		self.version = version
-		storeUpdatesDirWritable=os.path.isdir(storeUpdatesDir) and os.access(storeUpdatesDir, os.W_OK)
-		# Translators: The title of the dialog asking the user to Install an NVDA update.
-		super(UpdateAskInstallDialog, self).__init__(parent, title=_("NVDA Update"))
-		mainSizer = wx.BoxSizer(wx.VERTICAL)
-		sHelper = guiHelper.BoxSizerHelper(self, orientation=wx.VERTICAL)
-		
-		# Translators: A message indicating that an updated version of NVDA is ready to be installed.
-		sHelper.addItem(wx.StaticText(self, label=_("NVDA version {version} is ready to be installed.\n").format(version=version)))
-
-		bHelper = sHelper.addDialogDismissButtons(guiHelper.ButtonHelper(wx.HORIZONTAL))
-		# Translators: The label of a button to install an NVDA update.
-		installButton = bHelper.addButton(self, wx.ID_OK, label=_("&Install update"))
-		installButton.Bind(wx.EVT_BUTTON, self.onInstallButton)
-		installButton.SetFocus()
-		if storeUpdatesDirWritable:
-			# Translators: The label of a button to postpone an NVDA update.
-			postponeButton = bHelper.addButton(self, wx.ID_CLOSE, label=_("&Postpone update"))
-			postponeButton.Bind(wx.EVT_BUTTON, self.onPostponeButton)
-
-			self.EscapeId = wx.ID_CLOSE
-		else:
-			self.EscapeId = wx.ID_OK
-
-		mainSizer.Add(sHelper.sizer, border=guiHelper.BORDER_FOR_DIALOGS, flag=wx.ALL)
-		self.Sizer = mainSizer
-		mainSizer.Fit(self)
-		self.Center(wx.BOTH | wx.CENTER_ON_SCREEN)
-
-	def onInstallButton(self, evt):
-		executeUpdate(self.destPath)
-		self.EndModal(wx.ID_OK)
-
-	def onPostponeButton(self, evt):
-		finalDest=os.path.join(storeUpdatesDir, os.path.basename(self.destPath))
-		try:
-			os.renames(self.destPath, finalDest)
-		except:
-			gui.messageBox(
-				# Translators: The message when a downloaded update file could not be preserved.
-				_("Unable to postpone update."),
-				# Translators: The title of the message when a downloaded update file could not be preserved.
-				_("Error"),
-				wx.OK | wx.ICON_ERROR)
-			finalDest=self.destPath
-		state["pendingUpdateFile"]=finalDest
-		state["pendingUpdateVersion"]=self.version
-		# Postponing an update indicates that the user is likely interested in getting a reminder.
-		# Therefore, clear the dontRemindVersion.
-		state["dontRemindVersion"] = None
-		saveState()		
-		self.EndModal(wx.ID_CLOSE)
-
-class UpdateDownloader(object):
-	"""Download and start installation of an updated version of NVDA, presenting appropriate user interface.
-	To use, call L{start} on an instance.
-	"""
-
-	def __init__(self, updateInfo):
-		"""Constructor.
-		@param updateInfo: update information such as possible URLs, version and the SHA-1 hash of the file as a hex string.
-		@type updateInfo: dict
-		"""
-		self.updateInfo = updateInfo
-		self.urls = updateInfo["launcherUrl"].split(" ")
-		self.version = updateInfo["version"]
-		self.fileHash = updateInfo.get("launcherHash")
-		self.destPath = tempfile.mktemp(prefix="nvda_update_", suffix=".exe")
-
-	def start(self):
-		"""Start the download.
-		"""
-		self._shouldCancel = False
-		# Use a timer because timers aren't re-entrant.
-		self._guiExecTimer = gui.NonReEntrantTimer(self._guiExecNotify)
-		gui.mainFrame.prePopup()
-		# Translators: The title of the dialog displayed while downloading an NVDA update.
-		self._progressDialog = wx.ProgressDialog(_("Downloading Update"),
-			# Translators: The progress message indicating that a connection is being established.
-			_("Connecting"),
-			# PD_AUTO_HIDE is required because ProgressDialog.Update blocks at 100%
-			# and waits for the user to press the Close button.
-			style=wx.PD_CAN_ABORT | wx.PD_ELAPSED_TIME | wx.PD_REMAINING_TIME | wx.PD_AUTO_HIDE,
-			parent=gui.mainFrame)
-		self._progressDialog.Raise()
-		t = threading.Thread(target=self._bg)
-		t.daemon = True
-		t.start()
-
-	def _guiExec(self, func, *args):
-		self._guiExecFunc = func
-		self._guiExecArgs = args
-		if not self._guiExecTimer.IsRunning():
-			# #6127: Timers must be manipulated from the main thread.
-			wx.CallAfter(self._guiExecTimer.Start, 50, True)
-
-	def _guiExecNotify(self):
-		self._guiExecFunc(*self._guiExecArgs)
-
-	def _bg(self):
-		success=False
-		for url in self.urls:
-			try:
-				self._download(url)
-			except:
-				log.debugWarning("Error downloading %s" % url, exc_info=True)
-			else: #Successfully downloaded or canceled
-				if not self._shouldCancel:
-					success=True
-				break
-		else:
-			# None of the URLs succeeded.
-			self._guiExec(self._error)
-			return
-		if not success:
-			try:
-				os.remove(self.destPath)
-			except OSError:
-				pass
-			return
-		self._guiExec(self._downloadSuccess)
-
-	def _download(self, url):
-		remote = urllib.urlopen(url)
-		if remote.code != 200:
-			raise RuntimeError("Download failed with code %d" % remote.code)
-		# #2352: Some security scanners such as Eset NOD32 HTTP Scanner
-		# cause huge read delays while downloading.
-		# Therefore, set a higher timeout.
-		remote.fp._sock.settimeout(120)
-		size = int(remote.headers["content-length"])
-		local = file(self.destPath, "wb")
-		if self.fileHash:
-			hasher = hashlib.sha1()
-		self._guiExec(self._downloadReport, 0, size)
-		read = 0
-		chunk=DOWNLOAD_BLOCK_SIZE
-		while True:
-			if self._shouldCancel:
-				return
-			if size -read <chunk:
-				chunk =size -read
-			block = remote.read(chunk)
-			if not block:
-				break
-			read += len(block)
-			if self._shouldCancel:
-				return
-			local.write(block)
-			if self.fileHash:
-				hasher.update(block)
-			self._guiExec(self._downloadReport, read, size)
-		if read < size:
-			raise RuntimeError("Content too short")
-		if self.fileHash and hasher.hexdigest() != self.fileHash:
-			raise RuntimeError("Content has incorrect file hash")
-		self._guiExec(self._downloadReport, read, size)
-
-	def _downloadReport(self, read, size):
-		if self._shouldCancel:
-			return
-		percent = int(float(read) / size * 100)
-		# Translators: The progress message indicating that a download is in progress.
-		cont, skip = self._progressDialog.Update(percent, _("Downloading"))
-		if not cont:
-			self._shouldCancel = True
-			self._stopped()
-
-	def _stopped(self):
-		self._guiExecTimer = None
-		self._guiExecFunc = None
-		self._guiExecArgs = None
-		self._progressDialog.Hide()
-		self._progressDialog.Destroy()
-		self._progressDialog = None
-		# Not sure why, but this doesn't work if we call it directly here.
-		wx.CallLater(50, gui.mainFrame.postPopup)
-
-	def _error(self):
-		self._stopped()
-		gui.messageBox(
-			# Translators: A message indicating that an error occurred while downloading an update to NVDA.
-			_("Error downloading update."),
-			_("Error"),
-			wx.OK | wx.ICON_ERROR)
-
-	def _downloadSuccess(self):
-		self._stopped()
-		gui.runScriptModalDialog(UpdateAskInstallDialog(gui.mainFrame, self.destPath, self.version))
-
-class DonateRequestDialog(wx.Dialog):
-	# Translators: The message requesting donations from users.
-	MESSAGE = _(
-		"We need your help in order to continue to improve NVDA.\n"
-		"This project relies primarily on donations and grants. By donating, you are helping to fund full time development.\n"
-		"If even $10 is donated for every download, we will be able to cover all of the ongoing costs of the project.\n"
-		"All donations are received by NV Access, the non-profit organisation which develops NVDA.\n"
-		"Thank you for your support."
-	)
-
-	def __init__(self, parent, continueFunc):
-		# Translators: The title of the dialog requesting donations from users.
-		super(DonateRequestDialog, self).__init__(parent, title=_("Please Donate"))
-		self._continue = continueFunc
-
-		mainSizer=wx.BoxSizer(wx.VERTICAL)
-		item = wx.StaticText(self, label=self.MESSAGE)
-		mainSizer.Add(item, border=20, flag=wx.LEFT | wx.RIGHT | wx.TOP)
-		sizer = wx.BoxSizer(wx.HORIZONTAL)
-		# Translators: The label of the button to donate
-		# in the "Please Donate" dialog.
-		item = self.donateButton = wx.Button(self, label=_("&Donate"))
-		item.Bind(wx.EVT_BUTTON, self.onDonate)
-		sizer.Add(item)
-		# Translators: The label of the button to decline donation
-		# in the "Please Donate" dialog.
-		item = wx.Button(self, wx.ID_CLOSE, label=_("&Not now"))
-		item.Bind(wx.EVT_BUTTON, lambda evt: self.Close())
-		sizer.Add(item)
-		self.Bind(wx.EVT_CLOSE, self.onClose)
-		self.EscapeId = wx.ID_CLOSE
-		mainSizer.Add(sizer, flag=wx.TOP | wx.BOTTOM | wx.ALIGN_CENTER_HORIZONTAL, border=20)
-
-		self.Sizer = mainSizer
-		mainSizer.Fit(self)
-		self.Center(wx.BOTH | wx.Center)
-		self.Show()
-
-	def onDonate(self, evt):
-		os.startfile(gui.DONATE_URL)
-		# Translators: The label of a button to indicate that the user is finished donating
-		# in the "Please Donate" dialog.
-		self.donateButton.Label = _("&Done")
-		self.donateButton.Bind(wx.EVT_BUTTON, lambda evt: self.Close())
-
-	def onClose(self, evt):
-		self.Hide()
-		self._continue()
-		self.Destroy()
-
-def saveState():
-	try:
-		cPickle.dump(state, file(_stateFilename, "wb"))
-	except:
-		log.debugWarning("Error saving state", exc_info=True)
-
-def initialize():
-	global state, _stateFilename, autoChecker
-	_stateFilename = os.path.join(globalVars.appArgs.configPath, "updateCheckState.pickle")
-	try:
-		state = cPickle.load(file(_stateFilename, "r"))
-	except:
-		log.debugWarning("Couldn't retrieve update state", exc_info=True)
-		# Defaults.
-		state = {
-			"lastCheck": 0,
-			"dontRemindVersion": None,
-			"pendingUpdateVersion": None,
-			"pendingUpdateFile": None,
-		}
-
-	# check the pending version against the current version
-	# and make sure that pendingUpdateFile and pendingUpdateVersion are part of the state dictionary.
-	if "pendingUpdateVersion" not in state or state["pendingUpdateVersion"] == versionInfo.version:
-		state["pendingUpdateFile"] = state["pendingUpdateVersion"] = None
-	# remove all update files except the one that is currently pending (if any)
-	try:
-		for fileName in os.listdir(storeUpdatesDir):
-			f=os.path.join(storeUpdatesDir, fileName)
-			if f != state["pendingUpdateFile"]:
-				os.remove(f)
-				log.debug("Update file %s removed"%f)
-	except OSError:
-		log.warning("Unable to remove old update file %s"%f, exc_info=True)
-
-	if not globalVars.appArgs.launcher and (config.conf["update"]["autoCheck"] or (config.conf["update"]["startupNotification"] and isPendingUpdate())):
-		autoChecker = AutoUpdateChecker()
-
-def terminate():
-	global state, autoChecker
-	state = None
-	if autoChecker:
-		autoChecker.terminate()
-		autoChecker = None
-
-# These structs are only complete enough to achieve what we need.
-class CERT_USAGE_MATCH(ctypes.Structure):
-	_fields_ = (
-		("dwType", ctypes.wintypes.DWORD),
-		# CERT_ENHKEY_USAGE struct
-		("cUsageIdentifier", ctypes.wintypes.DWORD),
-		("rgpszUsageIdentifier", ctypes.c_void_p), # LPSTR *
-	)
-
-class CERT_CHAIN_PARA(ctypes.Structure):
-	_fields_ = (
-		("cbSize", ctypes.wintypes.DWORD),
-		("RequestedUsage", CERT_USAGE_MATCH),
-		("RequestedIssuancePolicy", CERT_USAGE_MATCH),
-		("dwUrlRetrievalTimeout", ctypes.wintypes.DWORD),
-		("fCheckRevocationFreshnessTime", ctypes.wintypes.BOOL),
-		("dwRevocationFreshnessTime", ctypes.wintypes.DWORD),
-		("pftCacheResync", ctypes.c_void_p), # LPFILETIME
-		("pStrongSignPara", ctypes.c_void_p), # PCCERT_STRONG_SIGN_PARA
-		("dwStrongSignFlags", ctypes.wintypes.DWORD),
-	)
-
-def _updateWindowsRootCertificates():
-	crypt = ctypes.windll.crypt32
-	# Get the server certificate.
-	sslCont = ssl._create_unverified_context()
-	u = urllib.urlopen("https://www.nvaccess.org/nvdaUpdateCheck", context=sslCont)
-	cert = u.fp._sock.getpeercert(True)
-	u.close()
-	# Convert to a form usable by Windows.
-	certCont = crypt.CertCreateCertificateContext(
-		0x00000001, # X509_ASN_ENCODING
-		cert,
-		len(cert))
-	# Ask Windows to build a certificate chain, thus triggering a root certificate update.
-	chainCont = ctypes.c_void_p()
-	crypt.CertGetCertificateChain(None, certCont, None, None,
-		ctypes.byref(CERT_CHAIN_PARA(cbSize=ctypes.sizeof(CERT_CHAIN_PARA),
-			RequestedUsage=CERT_USAGE_MATCH())),
-		0, None,
-		ctypes.byref(chainCont))
-	crypt.CertFreeCertificateChain(chainCont)
-	crypt.CertFreeCertificateContext(certCont)
+#updateCheck.py
+#A part of NonVisual Desktop Access (NVDA)
+#This file is covered by the GNU General Public License.
+#See the file COPYING for more details.
+#Copyright (C) 2012-2018 NV Access Limited, Zahari Yurukov, Babbage B.V.
+
+"""Update checking functionality.
+@note: This module may raise C{RuntimeError} on import if update checking for this build is not supported.
+"""
+
+import globalVars
+import config
+if globalVars.appArgs.secure:
+	raise RuntimeError("updates disabled in secure mode")
+elif config.isAppX:
+	raise RuntimeError("updates managed by Windows Store") 
+import versionInfo
+if not versionInfo.updateVersionType:
+	raise RuntimeError("No update version type, update checking not supported")
+
+import winVersion
+import os
+import threading
+import time
+import cPickle
+import urllib
+import tempfile
+import hashlib
+import ctypes.wintypes
+import ssl
+import wx
+import languageHandler
+import gui
+from gui import guiHelper
+from logHandler import log
+import config
+import shellapi
+import winUser
+
+#: The URL to use for update checks.
+CHECK_URL = "https://www.nvaccess.org/nvdaUpdateCheck"
+#: The time to wait between checks.
+CHECK_INTERVAL = 86400 # 1 day
+#: The time to wait before retrying a failed check.
+RETRY_INTERVAL = 600 # 10 min
+#: The download block size in bytes.
+DOWNLOAD_BLOCK_SIZE = 8192 # 8 kb
+
+#: directory to store pending update files
+storeUpdatesDir=os.path.join(globalVars.appArgs.configPath, 'updates')
+try:
+	os.makedirs(storeUpdatesDir)
+except OSError:
+	if not os.path.isdir(storeUpdatesDir):
+		log.debugWarning("Default download path for updates %s could not be created."%storeUpdatesDir)
+
+#: Persistent state information.
+#: @type: dict
+state = None
+_stateFileName = None
+#: The single instance of L{AutoUpdateChecker} if automatic update checking is enabled,
+#: C{None} if it is disabled.
+autoChecker = None
+
+def checkForUpdate(auto=False):
+	"""Check for an updated version of NVDA.
+	This will block, so it generally shouldn't be called from the main thread.
+	@param auto: Whether this is an automatic check for updates.
+	@type auto: bool
+	@return: Information about the update or C{None} if there is no update.
+	@rtype: dict
+	@raise RuntimeError: If there is an error checking for an update.
+	"""
+	params = {
+		"autoCheck": auto,
+		"version": versionInfo.version,
+		"versionType": versionInfo.updateVersionType,
+		"osVersion": winVersion.winVersionText,
+		"x64": os.environ.get("PROCESSOR_ARCHITEW6432") == "AMD64",
+		"language": languageHandler.getLanguage(),
+		"installed": config.isInstalledCopy(),
+	}
+	url = "%s?%s" % (CHECK_URL, urllib.urlencode(params))
+	try:
+		res = urllib.urlopen(url)
+	except IOError as e:
+		if isinstance(e.strerror, ssl.SSLError) and e.strerror.reason == "CERTIFICATE_VERIFY_FAILED":
+			# #4803: Windows fetches trusted root certificates on demand.
+			# Python doesn't trigger this fetch (PythonIssue:20916), so try it ourselves
+			_updateWindowsRootCertificates()
+			# and then retry the update check.
+			res = urllib.urlopen(url)
+		else:
+			raise
+	if res.code != 200:
+		raise RuntimeError("Checking for update failed with code %d" % res.code)
+	info = {}
+	for line in res:
+		line = line.rstrip()
+		try:
+			key, val = line.split(": ", 1)
+		except ValueError:
+			raise RuntimeError("Error in update check output")
+		info[key] = val
+	if not info:
+		return None
+	return info
+
+def getPendingUpdate():
+	"""Returns the path to the pending update, if any. Returns C{None} otherwise.
+	@rtype: str
+	"""
+	try:
+		pendingUpdateFile=state["pendingUpdateFile"]
+	except KeyError:
+		state["pendingUpdateFile"] = state["pendingUpdateVersion"] = None
+		return None
+	else:
+		if pendingUpdateFile and os.path.isfile(pendingUpdateFile):
+			return pendingUpdateFile
+		else:
+			state["pendingUpdateFile"] = None
+	return None
+
+def isPendingUpdate():
+	"""Returns whether there is a pending update.
+	@rtype: bool
+	"""
+	return bool(getPendingUpdate())
+
+def executeUpdate(destPath=None):
+	if not destPath:
+		destPath=getPendingUpdate()
+	if not destPath:
+		return
+	state["pendingUpdateFile"]=None
+	state["pendingUpdateVersion"]=None
+	saveState()
+	if config.isInstalledCopy():
+		executeParams = u"--install -m"
+	else:
+		portablePath = os.getcwdu()
+		if os.access(portablePath, os.W_OK):
+			executeParams = u'--create-portable --portable-path "{portablePath}" --config-path "{configPath}" -m'.format(
+				portablePath=portablePath,
+				configPath=os.path.abspath(globalVars.appArgs.configPath)
+			)
+		else:
+			executeParams = u"--launcher"
+	# #4475: ensure that the new process shows its first window, by providing SW_SHOWNORMAL
+	shellapi.ShellExecute(None, None,
+		destPath.decode("mbcs"),
+		executeParams,
+		None, winUser.SW_SHOWNORMAL)
+
+class UpdateChecker(object):
+	"""Check for an updated version of NVDA, presenting appropriate user interface.
+	The check is performed in the background.
+	This class is for manual update checks.
+	To use, call L{check} on an instance.
+	"""
+	AUTO = False
+
+	def check(self):
+		"""Check for an update.
+		"""
+		t = threading.Thread(target=self._bg)
+		t.daemon = True
+		self._started()
+		t.start()
+
+	def _bg(self):
+		try:
+			info = checkForUpdate(self.AUTO)
+		except:
+			log.debugWarning("Error checking for update", exc_info=True)
+			self._error()
+			return
+		self._result(info)
+		if info:
+			state["dontRemindVersion"] = info["version"]
+		state["lastCheck"] = time.time()
+		saveState()
+		if autoChecker:
+			autoChecker.setNextCheck()
+
+	def _started(self):
+		self._progressDialog = gui.IndeterminateProgressDialog(gui.mainFrame,
+			# Translators: The title of the dialog displayed while manually checking for an NVDA update.
+			_("Checking for Update"),
+			# Translators: The progress message displayed while manually checking for an NVDA update.
+			_("Checking for update"))
+
+	def _error(self):
+		wx.CallAfter(self._progressDialog.done)
+		self._progressDialog = None
+		wx.CallAfter(gui.messageBox,
+			# Translators: A message indicating that an error occurred while checking for an update to NVDA.
+			_("Error checking for update."),
+			# Translators: The title of an error message dialog.
+			_("Error"),
+			wx.OK | wx.ICON_ERROR)
+
+	def _result(self, info):
+		wx.CallAfter(self._progressDialog.done)
+		self._progressDialog = None
+		wx.CallAfter(UpdateResultDialog, gui.mainFrame, info, False)
+
+class AutoUpdateChecker(UpdateChecker):
+	"""Automatically check for an updated version of NVDA.
+	To use, create a single instance and maintain a reference to it.
+	Checks will then be performed automatically.
+	"""
+	AUTO = True
+
+	def __init__(self):
+		self._checkTimer = gui.NonReEntrantTimer(self.check)
+		if config.conf["update"]["startupNotification"] and isPendingUpdate():
+			secsTillNext = 0 # Display the update message instantly
+		else:
+			# Set the initial check based on the last check time.
+			# #3260: If the system time is earlier than the last check,
+			# treat the last check as being right now (so the next will be tomorrow).
+			secsSinceLast = max(time.time() - state["lastCheck"], 0)
+			# The maximum time till the next check is CHECK_INTERVAL.
+			secsTillNext = CHECK_INTERVAL - int(min(secsSinceLast, CHECK_INTERVAL))
+		self._checkTimer.Start(secsTillNext * 1000, True)
+
+	def terminate(self):
+		self._checkTimer.Stop()
+		self._checkTimer = None
+
+	def setNextCheck(self, isRetry=False):
+		# #6127: Timers must be manipulated from the main thread.
+		wx.CallAfter(self._checkTimer.Stop)
+		wx.CallAfter(self._checkTimer.Start, (RETRY_INTERVAL if isRetry else CHECK_INTERVAL) * 1000, True)
+
+	def _started(self):
+		log.info("Performing automatic update check")
+
+	def _error(self):
+		self.setNextCheck(isRetry=True)
+
+	def _result(self, info):
+		if not info:
+			return
+		if info["version"]==state["dontRemindVersion"]:
+			return
+		wx.CallAfter(UpdateResultDialog, gui.mainFrame, info, True)
+
+class UpdateResultDialog(wx.Dialog):
+
+	def __init__(self, parent, updateInfo, auto):
+		# Translators: The title of the dialog informing the user about an NVDA update.
+		super(UpdateResultDialog, self).__init__(parent, title=_("NVDA Update"))
+		self.updateInfo = updateInfo
+		mainSizer = wx.BoxSizer(wx.VERTICAL)
+		sHelper = guiHelper.BoxSizerHelper(self, orientation=wx.VERTICAL)
+
+		if updateInfo:
+			self.isInstalled = config.isInstalledCopy()
+			if isPendingUpdate() and state["pendingUpdateVersion"] == updateInfo["version"]:
+				# Translators: A message indicating that an updated version of NVDA has been downloaded
+				# and is pending to be installed.
+				message = _("NVDA version {version} has been downloaded and is pending installation.").format(**updateInfo)
+			else:
+				# Translators: A message indicating that an updated version of NVDA is available.
+				# {version} will be replaced with the version; e.g. 2011.3.
+				message = _("NVDA version {version} is available.").format(**updateInfo)
+		else:
+			# Translators: A message indicating that no update to NVDA is available.
+			message = _("No update available.")
+		sHelper.addItem(wx.StaticText(self, label=message))
+
+		bHelper = sHelper.addDialogDismissButtons(guiHelper.ButtonHelper(wx.HORIZONTAL))
+		if updateInfo:
+			if isPendingUpdate() and state["pendingUpdateVersion"] == updateInfo["version"]:
+				# Translators: The label of a button to install a pending NVDA update.
+				# {version} will be replaced with the version; e.g. 2011.3.
+				installPendingButton = bHelper.addButton(self, label=_("&Install NVDA {version}").format(**updateInfo))
+				installPendingButton.Bind(wx.EVT_BUTTON, self.onInstallButton)
+				# Translators: The label of a button to re-download a pending NVDA update.
+				label = _("Re-&download update")
+			else:
+				# Translators: The label of a button to download an NVDA update.
+				label = _("&Download update")
+			downloadButton = bHelper.addButton(self, label=label)
+			downloadButton.Bind(wx.EVT_BUTTON, self.onDownloadButton)
+
+			if auto and (not isPendingUpdate() or state["pendingUpdateVersion"] != updateInfo["version"]):
+				# Translators: The label of a button to remind the user later about performing some action.
+				remindMeButton = bHelper.addButton(self, label=_("Remind me &later"))
+				remindMeButton.Bind(wx.EVT_BUTTON, self.onLaterButton)
+				remindMeButton.SetFocus()
+
+		# Translators: The label of a button to close a dialog.
+		closeButton = bHelper.addButton(self, wx.ID_CLOSE, label=_("&Close"))
+		closeButton.Bind(wx.EVT_BUTTON, lambda evt: self.Close())
+		self.Bind(wx.EVT_CLOSE, lambda evt: self.Destroy())
+		self.EscapeId = wx.ID_CLOSE
+
+		mainSizer.Add(sHelper.sizer, border=guiHelper.BORDER_FOR_DIALOGS, flag=wx.ALL)
+		self.Sizer = mainSizer
+		mainSizer.Fit(self)
+		self.Center(wx.BOTH | wx.Center)
+		self.Show()
+
+	def onInstallButton(self, evt):
+		executeUpdate()
+		self.Destroy()
+
+	def onDownloadButton(self, evt):
+		self.Hide()
+		DonateRequestDialog(gui.mainFrame, self._download)
+
+	def _download(self):
+		UpdateDownloader(self.updateInfo).start()
+		self.Destroy()
+
+	def onLaterButton(self, evt):
+		state["dontRemindVersion"] = None
+		saveState()
+		self.Close()
+
+class UpdateAskInstallDialog(wx.Dialog):
+
+	def __init__(self, parent, destPath, version):
+		self.destPath=destPath
+		self.version = version
+		storeUpdatesDirWritable=os.path.isdir(storeUpdatesDir) and os.access(storeUpdatesDir, os.W_OK)
+		# Translators: The title of the dialog asking the user to Install an NVDA update.
+		super(UpdateAskInstallDialog, self).__init__(parent, title=_("NVDA Update"))
+		mainSizer = wx.BoxSizer(wx.VERTICAL)
+		sHelper = guiHelper.BoxSizerHelper(self, orientation=wx.VERTICAL)
+		
+		# Translators: A message indicating that an updated version of NVDA is ready to be installed.
+		sHelper.addItem(wx.StaticText(self, label=_("NVDA version {version} is ready to be installed.\n").format(version=version)))
+
+		bHelper = sHelper.addDialogDismissButtons(guiHelper.ButtonHelper(wx.HORIZONTAL))
+		# Translators: The label of a button to install an NVDA update.
+		installButton = bHelper.addButton(self, wx.ID_OK, label=_("&Install update"))
+		installButton.Bind(wx.EVT_BUTTON, self.onInstallButton)
+		installButton.SetFocus()
+		if storeUpdatesDirWritable:
+			# Translators: The label of a button to postpone an NVDA update.
+			postponeButton = bHelper.addButton(self, wx.ID_CLOSE, label=_("&Postpone update"))
+			postponeButton.Bind(wx.EVT_BUTTON, self.onPostponeButton)
+
+			self.EscapeId = wx.ID_CLOSE
+		else:
+			self.EscapeId = wx.ID_OK
+
+		mainSizer.Add(sHelper.sizer, border=guiHelper.BORDER_FOR_DIALOGS, flag=wx.ALL)
+		self.Sizer = mainSizer
+		mainSizer.Fit(self)
+		self.Center(wx.BOTH | wx.CENTER_ON_SCREEN)
+
+	def onInstallButton(self, evt):
+		executeUpdate(self.destPath)
+		self.EndModal(wx.ID_OK)
+
+	def onPostponeButton(self, evt):
+		finalDest=os.path.join(storeUpdatesDir, os.path.basename(self.destPath))
+		try:
+			os.renames(self.destPath, finalDest)
+		except:
+			gui.messageBox(
+				# Translators: The message when a downloaded update file could not be preserved.
+				_("Unable to postpone update."),
+				# Translators: The title of the message when a downloaded update file could not be preserved.
+				_("Error"),
+				wx.OK | wx.ICON_ERROR)
+			finalDest=self.destPath
+		state["pendingUpdateFile"]=finalDest
+		state["pendingUpdateVersion"]=self.version
+		# Postponing an update indicates that the user is likely interested in getting a reminder.
+		# Therefore, clear the dontRemindVersion.
+		state["dontRemindVersion"] = None
+		saveState()		
+		self.EndModal(wx.ID_CLOSE)
+
+class UpdateDownloader(object):
+	"""Download and start installation of an updated version of NVDA, presenting appropriate user interface.
+	To use, call L{start} on an instance.
+	"""
+
+	def __init__(self, updateInfo):
+		"""Constructor.
+		@param updateInfo: update information such as possible URLs, version and the SHA-1 hash of the file as a hex string.
+		@type updateInfo: dict
+		"""
+		self.updateInfo = updateInfo
+		self.urls = updateInfo["launcherUrl"].split(" ")
+		self.version = updateInfo["version"]
+		self.fileHash = updateInfo.get("launcherHash")
+		self.destPath = tempfile.mktemp(prefix="nvda_update_", suffix=".exe")
+
+	def start(self):
+		"""Start the download.
+		"""
+		self._shouldCancel = False
+		# Use a timer because timers aren't re-entrant.
+		self._guiExecTimer = gui.NonReEntrantTimer(self._guiExecNotify)
+		gui.mainFrame.prePopup()
+		# Translators: The title of the dialog displayed while downloading an NVDA update.
+		self._progressDialog = wx.ProgressDialog(_("Downloading Update"),
+			# Translators: The progress message indicating that a connection is being established.
+			_("Connecting"),
+			# PD_AUTO_HIDE is required because ProgressDialog.Update blocks at 100%
+			# and waits for the user to press the Close button.
+			style=wx.PD_CAN_ABORT | wx.PD_ELAPSED_TIME | wx.PD_REMAINING_TIME | wx.PD_AUTO_HIDE,
+			parent=gui.mainFrame)
+		self._progressDialog.Raise()
+		t = threading.Thread(target=self._bg)
+		t.daemon = True
+		t.start()
+
+	def _guiExec(self, func, *args):
+		self._guiExecFunc = func
+		self._guiExecArgs = args
+		if not self._guiExecTimer.IsRunning():
+			# #6127: Timers must be manipulated from the main thread.
+			wx.CallAfter(self._guiExecTimer.Start, 50, True)
+
+	def _guiExecNotify(self):
+		self._guiExecFunc(*self._guiExecArgs)
+
+	def _bg(self):
+		success=False
+		for url in self.urls:
+			try:
+				self._download(url)
+			except:
+				log.debugWarning("Error downloading %s" % url, exc_info=True)
+			else: #Successfully downloaded or canceled
+				if not self._shouldCancel:
+					success=True
+				break
+		else:
+			# None of the URLs succeeded.
+			self._guiExec(self._error)
+			return
+		if not success:
+			try:
+				os.remove(self.destPath)
+			except OSError:
+				pass
+			return
+		self._guiExec(self._downloadSuccess)
+
+	def _download(self, url):
+		remote = urllib.urlopen(url)
+		if remote.code != 200:
+			raise RuntimeError("Download failed with code %d" % remote.code)
+		# #2352: Some security scanners such as Eset NOD32 HTTP Scanner
+		# cause huge read delays while downloading.
+		# Therefore, set a higher timeout.
+		remote.fp._sock.settimeout(120)
+		size = int(remote.headers["content-length"])
+		local = file(self.destPath, "wb")
+		if self.fileHash:
+			hasher = hashlib.sha1()
+		self._guiExec(self._downloadReport, 0, size)
+		read = 0
+		chunk=DOWNLOAD_BLOCK_SIZE
+		while True:
+			if self._shouldCancel:
+				return
+			if size -read <chunk:
+				chunk =size -read
+			block = remote.read(chunk)
+			if not block:
+				break
+			read += len(block)
+			if self._shouldCancel:
+				return
+			local.write(block)
+			if self.fileHash:
+				hasher.update(block)
+			self._guiExec(self._downloadReport, read, size)
+		if read < size:
+			raise RuntimeError("Content too short")
+		if self.fileHash and hasher.hexdigest() != self.fileHash:
+			raise RuntimeError("Content has incorrect file hash")
+		self._guiExec(self._downloadReport, read, size)
+
+	def _downloadReport(self, read, size):
+		if self._shouldCancel:
+			return
+		percent = int(float(read) / size * 100)
+		# Translators: The progress message indicating that a download is in progress.
+		cont, skip = self._progressDialog.Update(percent, _("Downloading"))
+		if not cont:
+			self._shouldCancel = True
+			self._stopped()
+
+	def _stopped(self):
+		self._guiExecTimer = None
+		self._guiExecFunc = None
+		self._guiExecArgs = None
+		self._progressDialog.Hide()
+		self._progressDialog.Destroy()
+		self._progressDialog = None
+		# Not sure why, but this doesn't work if we call it directly here.
+		wx.CallLater(50, gui.mainFrame.postPopup)
+
+	def _error(self):
+		self._stopped()
+		gui.messageBox(
+			# Translators: A message indicating that an error occurred while downloading an update to NVDA.
+			_("Error downloading update."),
+			_("Error"),
+			wx.OK | wx.ICON_ERROR)
+
+	def _downloadSuccess(self):
+		self._stopped()
+		gui.runScriptModalDialog(UpdateAskInstallDialog(gui.mainFrame, self.destPath, self.version))
+
+class DonateRequestDialog(wx.Dialog):
+	# Translators: The message requesting donations from users.
+	MESSAGE = _(
+		"We need your help in order to continue to improve NVDA.\n"
+		"This project relies primarily on donations and grants. By donating, you are helping to fund full time development.\n"
+		"If even $10 is donated for every download, we will be able to cover all of the ongoing costs of the project.\n"
+		"All donations are received by NV Access, the non-profit organisation which develops NVDA.\n"
+		"Thank you for your support."
+	)
+
+	def __init__(self, parent, continueFunc):
+		# Translators: The title of the dialog requesting donations from users.
+		super(DonateRequestDialog, self).__init__(parent, title=_("Please Donate"))
+		self._continue = continueFunc
+
+		mainSizer=wx.BoxSizer(wx.VERTICAL)
+		item = wx.StaticText(self, label=self.MESSAGE)
+		mainSizer.Add(item, border=20, flag=wx.LEFT | wx.RIGHT | wx.TOP)
+		sizer = wx.BoxSizer(wx.HORIZONTAL)
+		# Translators: The label of the button to donate
+		# in the "Please Donate" dialog.
+		item = self.donateButton = wx.Button(self, label=_("&Donate"))
+		item.Bind(wx.EVT_BUTTON, self.onDonate)
+		sizer.Add(item)
+		# Translators: The label of the button to decline donation
+		# in the "Please Donate" dialog.
+		item = wx.Button(self, wx.ID_CLOSE, label=_("&Not now"))
+		item.Bind(wx.EVT_BUTTON, lambda evt: self.Close())
+		sizer.Add(item)
+		self.Bind(wx.EVT_CLOSE, self.onClose)
+		self.EscapeId = wx.ID_CLOSE
+		mainSizer.Add(sizer, flag=wx.TOP | wx.BOTTOM | wx.ALIGN_CENTER_HORIZONTAL, border=20)
+
+		self.Sizer = mainSizer
+		mainSizer.Fit(self)
+		self.Center(wx.BOTH | wx.Center)
+		self.Show()
+
+	def onDonate(self, evt):
+		os.startfile(gui.DONATE_URL)
+		# Translators: The label of a button to indicate that the user is finished donating
+		# in the "Please Donate" dialog.
+		self.donateButton.Label = _("&Done")
+		self.donateButton.Bind(wx.EVT_BUTTON, lambda evt: self.Close())
+
+	def onClose(self, evt):
+		self.Hide()
+		self._continue()
+		self.Destroy()
+
+def saveState():
+	try:
+		cPickle.dump(state, file(_stateFilename, "wb"))
+	except:
+		log.debugWarning("Error saving state", exc_info=True)
+
+def initialize():
+	global state, _stateFilename, autoChecker
+	_stateFilename = os.path.join(globalVars.appArgs.configPath, "updateCheckState.pickle")
+	try:
+		state = cPickle.load(file(_stateFilename, "r"))
+	except:
+		log.debugWarning("Couldn't retrieve update state", exc_info=True)
+		# Defaults.
+		state = {
+			"lastCheck": 0,
+			"dontRemindVersion": None,
+			"pendingUpdateVersion": None,
+			"pendingUpdateFile": None,
+		}
+
+	# check the pending version against the current version
+	# and make sure that pendingUpdateFile and pendingUpdateVersion are part of the state dictionary.
+	if "pendingUpdateVersion" not in state or state["pendingUpdateVersion"] == versionInfo.version:
+		state["pendingUpdateFile"] = state["pendingUpdateVersion"] = None
+	# remove all update files except the one that is currently pending (if any)
+	try:
+		for fileName in os.listdir(storeUpdatesDir):
+			f=os.path.join(storeUpdatesDir, fileName)
+			if f != state["pendingUpdateFile"]:
+				os.remove(f)
+				log.debug("Update file %s removed"%f)
+	except OSError:
+		log.warning("Unable to remove old update file %s"%f, exc_info=True)
+
+	if not globalVars.appArgs.launcher and (config.conf["update"]["autoCheck"] or (config.conf["update"]["startupNotification"] and isPendingUpdate())):
+		autoChecker = AutoUpdateChecker()
+
+def terminate():
+	global state, autoChecker
+	state = None
+	if autoChecker:
+		autoChecker.terminate()
+		autoChecker = None
+
+# These structs are only complete enough to achieve what we need.
+class CERT_USAGE_MATCH(ctypes.Structure):
+	_fields_ = (
+		("dwType", ctypes.wintypes.DWORD),
+		# CERT_ENHKEY_USAGE struct
+		("cUsageIdentifier", ctypes.wintypes.DWORD),
+		("rgpszUsageIdentifier", ctypes.c_void_p), # LPSTR *
+	)
+
+class CERT_CHAIN_PARA(ctypes.Structure):
+	_fields_ = (
+		("cbSize", ctypes.wintypes.DWORD),
+		("RequestedUsage", CERT_USAGE_MATCH),
+		("RequestedIssuancePolicy", CERT_USAGE_MATCH),
+		("dwUrlRetrievalTimeout", ctypes.wintypes.DWORD),
+		("fCheckRevocationFreshnessTime", ctypes.wintypes.BOOL),
+		("dwRevocationFreshnessTime", ctypes.wintypes.DWORD),
+		("pftCacheResync", ctypes.c_void_p), # LPFILETIME
+		("pStrongSignPara", ctypes.c_void_p), # PCCERT_STRONG_SIGN_PARA
+		("dwStrongSignFlags", ctypes.wintypes.DWORD),
+	)
+
+def _updateWindowsRootCertificates():
+	crypt = ctypes.windll.crypt32
+	# Get the server certificate.
+	sslCont = ssl._create_unverified_context()
+	u = urllib.urlopen("https://www.nvaccess.org/nvdaUpdateCheck", context=sslCont)
+	cert = u.fp._sock.getpeercert(True)
+	u.close()
+	# Convert to a form usable by Windows.
+	certCont = crypt.CertCreateCertificateContext(
+		0x00000001, # X509_ASN_ENCODING
+		cert,
+		len(cert))
+	# Ask Windows to build a certificate chain, thus triggering a root certificate update.
+	chainCont = ctypes.c_void_p()
+	crypt.CertGetCertificateChain(None, certCont, None, None,
+		ctypes.byref(CERT_CHAIN_PARA(cbSize=ctypes.sizeof(CERT_CHAIN_PARA),
+			RequestedUsage=CERT_USAGE_MATCH())),
+		0, None,
+		ctypes.byref(chainCont))
+	crypt.CertFreeCertificateChain(chainCont)
+	crypt.CertFreeCertificateContext(certCont)