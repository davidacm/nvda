# -*- coding: UTF-8 -*-
#virtualBuffers/__init__.py
#A part of NonVisual Desktop Access (NVDA)
#This file is covered by the GNU General Public License.
#See the file COPYING for more details.
#Copyright (C) 2007-2017 NV Access Limited, Peter Vágner

import time
import threading
import ctypes
import collections
import itertools
import weakref
import wx
import review
import NVDAHelper
import XMLFormatting
import scriptHandler
from scriptHandler import isScriptWaiting, willSayAllResume
import speech
import NVDAObjects
import api
import sayAllHandler
import controlTypes
import textInfos.offsets
import config
import cursorManager
import browseMode
import gui
import eventHandler
import braille
import queueHandler
from logHandler import log
import ui
import aria
import nvwave
import treeInterceptorHandler
import watchdog

VBufStorage_findDirection_forward=0
VBufStorage_findDirection_back=1
VBufStorage_findDirection_up=2
VBufRemote_nodeHandle_t=ctypes.c_ulonglong


class VBufStorage_findMatch_word(unicode):
	pass
VBufStorage_findMatch_notEmpty = object()

FINDBYATTRIBS_ESCAPE_TABLE = {
	# Symbols that are escaped in the attributes string.
	ord(u":"): ur"\\:",
	ord(u";"): ur"\\;",
	ord(u"\\"): u"\\\\\\\\",
}
# Symbols that must be escaped for a regular expression.
FINDBYATTRIBS_ESCAPE_TABLE.update({(ord(s), u"\\" + s) for s in u"^$.*+?()[]{}|"})
def _prepareForFindByAttributes(attribs):
	escape = lambda text: unicode(text).translate(FINDBYATTRIBS_ESCAPE_TABLE)
	reqAttrs = []
	regexp = []
	if isinstance(attribs, dict):
		# Single option.
		attribs = (attribs,)
	# All options will match against all requested attributes,
	# so first build the list of requested attributes.
	for option in attribs:
		for name in option:
			reqAttrs.append(unicode(name))
	# Now build the regular expression.
	for option in attribs:
		optRegexp = []
		for name in reqAttrs:
			optRegexp.append("%s:" % escape(name))
			values = option.get(name)
			if not values:
				# The value isn't tested for this attribute, so match any (or no) value.
				optRegexp.append(r"(?:\\;|[^;])*;")
			elif values[0] is VBufStorage_findMatch_notEmpty:
				# There must be a value for this attribute.
				optRegexp.append(r"(?:\\;|[^;])+;")
			elif isinstance(values[0], VBufStorage_findMatch_word):
				# Assume all are word matches.
				optRegexp.append(r"(?:\\;|[^;])*\b(?:")
				optRegexp.append("|".join(escape(val) for val in values))
				optRegexp.append(r")\b(?:\\;|[^;])*;")
			else:
				# Assume all are exact matches or None (must not exist).
				optRegexp.append("(?:" )
				optRegexp.append("|".join((escape(val)+u';') if val is not None else u';' for val in values))
				optRegexp.append(")")
		regexp.append("".join(optRegexp))
	return u" ".join(reqAttrs), u"|".join(regexp)

class VirtualBufferQuickNavItem(browseMode.TextInfoQuickNavItem):

	def __init__(self,itemType,document,vbufNode,startOffset,endOffset):
		textInfo=document.makeTextInfo(textInfos.offsets.Offsets(startOffset,endOffset))
		super(VirtualBufferQuickNavItem,self).__init__(itemType,document,textInfo)
		docHandle=ctypes.c_int()
		ID=ctypes.c_int()
		NVDAHelper.localLib.VBuf_getIdentifierFromControlFieldNode(document.VBufHandle, vbufNode, ctypes.byref(docHandle), ctypes.byref(ID))
		self.vbufFieldIdentifier=(docHandle.value,ID.value)
		self.vbufNode=vbufNode

	@property
	def obj(self):
		return self.document.getNVDAObjectFromIdentifier(*self.vbufFieldIdentifier)

	@property
	def label(self):
		attrs = {}

		def propertyGetter(prop):
			if not attrs:
				# Lazily fetch the attributes the first time they're needed.
				# We do this because we don't want to do this if they're not needed at all.
				attrs.update(self.textInfo._getControlFieldAttribs(self.vbufFieldIdentifier[0], self.vbufFieldIdentifier[1]))
			return attrs.get(prop)

		return self._getLabelForProperties(propertyGetter)

	def isChild(self,parent): 
		if self.itemType == "heading":
			try:
				if (int(self.textInfo._getControlFieldAttribs(self.vbufFieldIdentifier[0], self.vbufFieldIdentifier[1])["level"])
						> int(parent.textInfo._getControlFieldAttribs(parent.vbufFieldIdentifier[0], parent.vbufFieldIdentifier[1])["level"])):
					return True
			except (KeyError, ValueError, TypeError):
				return False
		return super(VirtualBufferQuickNavItem,self).isChild(parent)

class VirtualBufferTextInfo(browseMode.BrowseModeDocumentTextInfo,textInfos.offsets.OffsetsTextInfo):

	allowMoveToOffsetPastEnd=False #: no need for end insertion point as vbuf is not editable. 

	UNIT_CONTROLFIELD = "controlField"
	UNIT_FORMATFIELD = "formatField"

	def _getControlFieldAttribs(self,  docHandle, id):
		info = self.copy()
		info.expand(textInfos.UNIT_CHARACTER)
		for field in reversed(info.getTextWithFields()):
			if not (isinstance(field, textInfos.FieldCommand) and field.command == "controlStart"):
				# Not a control field.
				continue
			attrs = field.field
			if int(attrs["controlIdentifier_docHandle"]) == docHandle and int(attrs["controlIdentifier_ID"]) == id:
				return attrs
		raise LookupError

	def _getFieldIdentifierFromOffset(self, offset):
		startOffset = ctypes.c_int()
		endOffset = ctypes.c_int()
		docHandle = ctypes.c_int()
		ID = ctypes.c_int()
		node=VBufRemote_nodeHandle_t()
		NVDAHelper.localLib.VBuf_locateControlFieldNodeAtOffset(self.obj.VBufHandle, offset, ctypes.byref(startOffset), ctypes.byref(endOffset), ctypes.byref(docHandle), ctypes.byref(ID),ctypes.byref(node))
		if not any((docHandle.value, ID.value)):
			raise LookupError("Neither docHandle nor ID found for offset %d" % offset)
		return docHandle.value, ID.value

	def _getOffsetsFromFieldIdentifier(self, docHandle, ID):
		node=VBufRemote_nodeHandle_t()
		NVDAHelper.localLib.VBuf_getControlFieldNodeWithIdentifier(self.obj.VBufHandle, docHandle, ID,ctypes.byref(node))
		if not node:
			raise LookupError
		start = ctypes.c_int()
		end = ctypes.c_int()
		NVDAHelper.localLib.VBuf_getFieldNodeOffsets(self.obj.VBufHandle, node, ctypes.byref(start), ctypes.byref(end))
		return start.value, end.value

	def _getBoundingRectFromOffset(self,offset):
		o = self._getNVDAObjectFromOffset(offset)
<<<<<<< HEAD
		if o.hasIrrelevantLocation:
			raise LookupError("Object is off screen, invisible or has no location")
		return o.location
=======
		if not o.location:
			raise LookupError
		left, top, width, height = o.location
		return textInfos.Point(left + width / 2, top + height / 2)
>>>>>>> ec3eeee9

	def _getNVDAObjectFromOffset(self,offset):
		docHandle,ID=self._getFieldIdentifierFromOffset(offset)
		return self.obj.getNVDAObjectFromIdentifier(docHandle,ID)

	def _getOffsetsFromNVDAObjectInBuffer(self,obj):
		docHandle,ID=self.obj.getIdentifierFromNVDAObject(obj)
		return self._getOffsetsFromFieldIdentifier(docHandle,ID)

	def _getOffsetsFromNVDAObject(self, obj):
		while True:
			try:
				return self._getOffsetsFromNVDAObjectInBuffer(obj)
			except LookupError:
				pass
			# Interactive list/combo box/tree view descendants aren't rendered into the buffer, even though they are still considered part of it.
			# Use the container in this case.
			obj = obj.parent
			if not obj or obj.role not in (controlTypes.ROLE_LIST, controlTypes.ROLE_COMBOBOX, controlTypes.ROLE_GROUPING, controlTypes.ROLE_TREEVIEW, controlTypes.ROLE_TREEVIEWITEM):
				break
		raise LookupError

	def __init__(self,obj,position):
		self.obj=obj
		super(VirtualBufferTextInfo,self).__init__(obj,position)

	def _getSelectionOffsets(self):
		start=ctypes.c_int()
		end=ctypes.c_int()
		NVDAHelper.localLib.VBuf_getSelectionOffsets(self.obj.VBufHandle,ctypes.byref(start),ctypes.byref(end))
		return start.value,end.value

	def _setSelectionOffsets(self,start,end):
		NVDAHelper.localLib.VBuf_setSelectionOffsets(self.obj.VBufHandle,start,end)

	def _getCaretOffset(self):
		return self._getSelectionOffsets()[0]

	def _setCaretOffset(self,offset):
		return self._setSelectionOffsets(offset,offset)

	def _getStoryLength(self):
		return NVDAHelper.localLib.VBuf_getTextLength(self.obj.VBufHandle)

	def _getTextRange(self,start,end):
		if start==end:
			return u""
		return NVDAHelper.VBuf_getTextInRange(self.obj.VBufHandle,start,end,False) or u""

	def _getPlaceholderAttribute(self, attrs, placeholderAttrsKey):
		"""Gets the placeholder attribute to be used.
		@return: The placeholder attribute when there is no content within the ControlField.
		None when the ControlField has content.
		@note: The content is considered empty if it holds a single space.
		"""
		placeholder = attrs.get(placeholderAttrsKey)
		# For efficiency, only check if it is valid to return placeholder when we have a placeholder value to return.
		if not placeholder:
			return None
		# Get the start and end offsets for the field. This can be used to check if the field has any content.
		try:
			start, end = self._getOffsetsFromFieldIdentifier(
				int(attrs.get('controlIdentifier_docHandle')),
				int(attrs.get('controlIdentifier_ID')))
		except (LookupError, ValueError):
			log.debugWarning("unable to get offsets used to fetch content")
			return placeholder
		else:
			valueLen = end - start
			if not valueLen: # value is empty, use placeholder
				return placeholder
			# Because fetching the content of the field could result in a large amount of text
			# we only do it in order to check for space.
			# We first compare the length by comparing the offsets, if the length is less than 2 (ie
			# could hold space)
			if valueLen < 2:
				controlFieldText = self.obj.makeTextInfo(textInfos.offsets.Offsets(start, end)).text
				if not controlFieldText or controlFieldText == ' ':
					return placeholder
		return None

	def _getFieldsInRange(self,start,end):
		text=NVDAHelper.VBuf_getTextInRange(self.obj.VBufHandle,start,end,True)
		if not text:
			return ""
		commandList=XMLFormatting.XMLTextParser().parse(text)
		for index in xrange(len(commandList)):
			if isinstance(commandList[index],textInfos.FieldCommand):
				field=commandList[index].field
				if isinstance(field,textInfos.ControlField):
					commandList[index].field=self._normalizeControlField(field)
				elif isinstance(field,textInfos.FormatField):
					commandList[index].field=self._normalizeFormatField(field)
		return commandList

	def getTextWithFields(self,formatConfig=None):
		start=self._startOffset
		end=self._endOffset
		if start==end:
			return ""
		return self._getFieldsInRange(start,end)

	def _getWordOffsets(self,offset):
		#Use VBuf_getBufferLineOffsets with out screen layout to find out the range of the current field
		lineStart=ctypes.c_int()
		lineEnd=ctypes.c_int()
		NVDAHelper.localLib.VBuf_getLineOffsets(self.obj.VBufHandle,offset,0,False,ctypes.byref(lineStart),ctypes.byref(lineEnd))
		word_startOffset,word_endOffset=super(VirtualBufferTextInfo,self)._getWordOffsets(offset)
		return (max(lineStart.value,word_startOffset),min(lineEnd.value,word_endOffset))

	def _getLineOffsets(self,offset):
		lineStart=ctypes.c_int()
		lineEnd=ctypes.c_int()
		NVDAHelper.localLib.VBuf_getLineOffsets(self.obj.VBufHandle,offset,config.conf["virtualBuffers"]["maxLineLength"],config.conf["virtualBuffers"]["useScreenLayout"],ctypes.byref(lineStart),ctypes.byref(lineEnd))
		return lineStart.value,lineEnd.value
 
	def _getParagraphOffsets(self,offset):
		lineStart=ctypes.c_int()
		lineEnd=ctypes.c_int()
		NVDAHelper.localLib.VBuf_getLineOffsets(self.obj.VBufHandle,offset,0,True,ctypes.byref(lineStart),ctypes.byref(lineEnd))
		return lineStart.value,lineEnd.value

	def _normalizeControlField(self,attrs):
		tableLayout=attrs.get('table-layout')
		if tableLayout:
			attrs['table-layout']=tableLayout=="1"

		# convert some table attributes to ints
		for attr in ("table-id","table-rownumber","table-columnnumber","table-rowsspanned","table-columnsspanned"):
			attrVal=attrs.get(attr)
			if attrVal is not None:
				attrs[attr]=int(attrVal)

		isHidden=attrs.get('isHidden')
		if isHidden:
			attrs['isHidden']=isHidden=="1"

		# Handle table row and column headers.
		for axis in "row", "column":
			attr = attrs.pop("table-%sheadercells" % axis, None)
			if not attr:
				continue
			cellIdentifiers = [identifier.split(",") for identifier in attr.split(";") if identifier]
			# Get the text for the header cells.
			textList = []
			for docHandle, ID in cellIdentifiers:
				try:
					start, end = self._getOffsetsFromFieldIdentifier(int(docHandle), int(ID))
				except (LookupError, ValueError):
					continue
				textList.append(self.obj.makeTextInfo(textInfos.offsets.Offsets(start, end)).text)
			attrs["table-%sheadertext" % axis] = "\n".join(textList)

		if attrs.get("landmark") == "region" and not attrs.get("name"):
			# We only consider region to be a landmark if it has a name.
			del attrs["landmark"]

		# Expose a unique ID on the controlField for quick and safe comparison using the virtualBuffer field's docHandle and ID
		docHandle=attrs.get('controlIdentifier_docHandle')
		ID=attrs.get('controlIdentifier_ID')
		if docHandle is not None and ID is not None:
			attrs['uniqueID']=(docHandle,ID)

		return attrs

	def _normalizeFormatField(self, attrs):
		strippedCharsFromStart = attrs.get("strippedCharsFromStart")
		if strippedCharsFromStart is not None:
			assert strippedCharsFromStart.isdigit(), "strippedCharsFromStart isn't a digit, %r" % strippedCharsFromStart
			attrs["strippedCharsFromStart"] = int(strippedCharsFromStart)
		return attrs

	def _getLineNumFromOffset(self, offset):
		return None

	def _get_fieldIdentifierAtStart(self):
		return self._getFieldIdentifierFromOffset( self._startOffset)

	def _getUnitOffsets(self, unit, offset):
		if unit == self.UNIT_CONTROLFIELD:
			startOffset=ctypes.c_int()
			endOffset=ctypes.c_int()
			docHandle=ctypes.c_int()
			ID=ctypes.c_int()
			node=VBufRemote_nodeHandle_t()
			NVDAHelper.localLib.VBuf_locateControlFieldNodeAtOffset(self.obj.VBufHandle,offset,ctypes.byref(startOffset),ctypes.byref(endOffset),ctypes.byref(docHandle),ctypes.byref(ID),ctypes.byref(node))
			return startOffset.value,endOffset.value
		elif unit == self.UNIT_FORMATFIELD:
			startOffset=ctypes.c_int()
			endOffset=ctypes.c_int()
			node=VBufRemote_nodeHandle_t()
			NVDAHelper.localLib.VBuf_locateTextFieldNodeAtOffset(self.obj.VBufHandle,offset,ctypes.byref(startOffset),ctypes.byref(endOffset),ctypes.byref(node))
			return startOffset.value,endOffset.value
		return super(VirtualBufferTextInfo, self)._getUnitOffsets(unit, offset)

	def _get_clipboardText(self):
		# Blocks should start on a new line, but they don't necessarily have an end of line indicator.
		# Therefore, get the text in block (paragraph) chunks and join the chunks with \r\n.
		blocks = (block.strip("\r\n") for block in self.getTextInChunks(textInfos.UNIT_PARAGRAPH))
		return "\r\n".join(blocks)

	def activate(self):
		self.obj._activatePosition(self)

	def getMathMl(self, field):
		docHandle = int(field["controlIdentifier_docHandle"])
		nodeId = int(field["controlIdentifier_ID"])
		obj = self.obj.getNVDAObjectFromIdentifier(docHandle, nodeId)
		return obj.mathMl

class VirtualBuffer(browseMode.BrowseModeDocumentTreeInterceptor):

	TextInfo=VirtualBufferTextInfo

	#: Maps root identifiers (docHandle and ID) to buffers.
	rootIdentifiers = weakref.WeakValueDictionary()

	def __init__(self,rootNVDAObject,backendName=None):
		super(VirtualBuffer,self).__init__(rootNVDAObject)
		self.backendName=backendName
		self.VBufHandle=None
		self.isLoading=False
		self.rootDocHandle,self.rootID=self.getIdentifierFromNVDAObject(self.rootNVDAObject)
		self.rootIdentifiers[self.rootDocHandle, self.rootID] = self

	def prepare(self):
		if not self.rootNVDAObject.appModule.helperLocalBindingHandle:
			# #5758: If NVDA starts with a document already in focus, there will have been no focus event to inject nvdaHelper yet.
			# So at very least don't try to prepare a virtualBuffer as it will fail.
			# The user will most likely need to manually move focus away and back again to allow this virtualBuffer to work. 
			log.debugWarning("appModule has no binding handle to injected code, can't prepare virtualBuffer yet.")
			return
		self.shouldPrepare=False
		self.loadBuffer()

	def _get_shouldPrepare(self):
		return not self.isLoading and not self.VBufHandle

	def terminate(self):
		super(VirtualBuffer,self).terminate()
		if not self.VBufHandle:
			return
		self.unloadBuffer()

	def _get_isReady(self):
		return bool(self.VBufHandle and not self.isLoading)

	def loadBuffer(self):
		self.isLoading = True
		self._loadProgressCallLater = wx.CallLater(1000, self._loadProgress)
		threading.Thread(target=self._loadBuffer).start()

	def _loadBuffer(self):
		try:
			if log.isEnabledFor(log.DEBUG):
				startTime = time.time()
			self.VBufHandle=NVDAHelper.localLib.VBuf_createBuffer(self.rootNVDAObject.appModule.helperLocalBindingHandle,self.rootDocHandle,self.rootID,unicode(self.backendName))
			if not self.VBufHandle:
				raise RuntimeError("Could not remotely create virtualBuffer")
		except:
			log.error("", exc_info=True)
			queueHandler.queueFunction(queueHandler.eventQueue, self._loadBufferDone, success=False)
			return
		if log.isEnabledFor(log.DEBUG):
			log.debug("Buffer load took %.3f sec, %d chars" % (
				time.time() - startTime,
				NVDAHelper.localLib.VBuf_getTextLength(self.VBufHandle)))
		queueHandler.queueFunction(queueHandler.eventQueue, self._loadBufferDone)

	def _loadBufferDone(self, success=True):
		self._loadProgressCallLater.Stop()
		del self._loadProgressCallLater
		self.isLoading = False
		if not success:
			self.passThrough=True
			return
		if self._hadFirstGainFocus:
			# If this buffer has already had focus once while loaded, this is a refresh.
			# Translators: Reported when a page reloads (example: after refreshing a webpage).
			ui.message(_("Refreshed"))
		if api.getFocusObject().treeInterceptor == self:
			self.event_treeInterceptor_gainFocus()

	def _loadProgress(self):
		# Translators: Reported while loading a document.
		ui.message(_("Loading document..."))

	def unloadBuffer(self):
		if self.VBufHandle is not None:
			try:
				watchdog.cancellableExecute(NVDAHelper.localLib.VBuf_destroyBuffer, ctypes.byref(ctypes.c_int(self.VBufHandle)))
			except WindowsError:
				pass
			self.VBufHandle=None

	def isNVDAObjectPartOfLayoutTable(self,obj):
		docHandle,ID=self.getIdentifierFromNVDAObject(obj)
		ID=unicode(ID)
		info=self.makeTextInfo(obj)
		info.collapse()
		info.expand(textInfos.UNIT_CHARACTER)
		fieldCommands=[x for x in info.getTextWithFields() if isinstance(x,textInfos.FieldCommand)]
		tableLayout=None
		tableID=None
		for fieldCommand in fieldCommands:
			fieldID=fieldCommand.field.get("controlIdentifier_ID") if fieldCommand.field else None
			if fieldID==ID:
				tableLayout=fieldCommand.field.get('table-layout')
				if tableLayout is not None:
					return tableLayout
				tableID=fieldCommand.field.get('table-id')
				break
		if tableID is None:
			return False
		for fieldCommand in fieldCommands:
			fieldID=fieldCommand.field.get("controlIdentifier_ID") if fieldCommand.field else None
			if fieldID==tableID:
				tableLayout=fieldCommand.field.get('table-layout',False)
				break
		return tableLayout

	def getNVDAObjectFromIdentifier(self, docHandle, ID):
		"""Retrieve an NVDAObject for a given node identifier.
		Subclasses must override this method.
		@param docHandle: The document handle.
		@type docHandle: int
		@param ID: The ID of the node.
		@type ID: int
		@return: The NVDAObject.
		@rtype: L{NVDAObjects.NVDAObject}
		"""
		raise NotImplementedError

	def getIdentifierFromNVDAObject(self,obj):
		"""Retreaves the virtualBuffer field identifier from an NVDAObject.
		@param obj: the NVDAObject to retreave the field identifier from.
		@type obj: L{NVDAObject}
		@returns: a the field identifier as a doc handle and ID paire.
		@rtype: 2-tuple.
		"""
		raise NotImplementedError

	def script_refreshBuffer(self,gesture):
		if scriptHandler.isScriptWaiting():
			# This script may cause subsequently queued scripts to fail, so don't execute.
			return
		self.unloadBuffer()
		self.loadBuffer()
	# Translators: the description for the refreshBuffer script on virtualBuffers.
	script_refreshBuffer.__doc__ = _("Refreshes the document content")

	def script_toggleScreenLayout(self,gesture):
		config.conf["virtualBuffers"]["useScreenLayout"]=not config.conf["virtualBuffers"]["useScreenLayout"]
		if config.conf["virtualBuffers"]["useScreenLayout"]:
			# Translators: Presented when use screen layout option is toggled.
			ui.message(_("Use screen layout on"))
		else:
			# Translators: Presented when use screen layout option is toggled.
			ui.message(_("Use screen layout off"))
	# Translators: the description for the toggleScreenLayout script on virtualBuffers.
	script_toggleScreenLayout.__doc__ = _("Toggles on and off if the screen layout is preserved while rendering the document content")

	def _searchableAttributesForNodeType(self,nodeType):
		pass

	def _iterNodesByType(self,nodeType,direction="next",pos=None):
		attribs=self._searchableAttribsForNodeType(nodeType)
		if not attribs:
			raise NotImplementedError
		return self._iterNodesByAttribs(attribs, direction, pos,nodeType)

	def _iterNodesByAttribs(self, attribs, direction="next", pos=None,nodeType=None):
		offset=pos._startOffset if pos else -1
		reqAttrs, regexp = _prepareForFindByAttributes(attribs)
		startOffset=ctypes.c_int()
		endOffset=ctypes.c_int()
		if direction=="next":
			direction=VBufStorage_findDirection_forward
		elif direction=="previous":
			direction=VBufStorage_findDirection_back
		elif direction=="up":
			direction=VBufStorage_findDirection_up
		else:
			raise ValueError("unknown direction: %s"%direction)
		while True:
			try:
				node=VBufRemote_nodeHandle_t()
				NVDAHelper.localLib.VBuf_findNodeByAttributes(self.VBufHandle,offset,direction,reqAttrs,regexp,ctypes.byref(startOffset),ctypes.byref(endOffset),ctypes.byref(node))
			except:
				return
			if not node:
				return
			yield VirtualBufferQuickNavItem(nodeType,self,node,startOffset.value,endOffset.value)
			offset=startOffset

	def _getTableCellAt(self,tableID,startPos,row,column):
		try:
			return next(self._iterTableCells(tableID,row=row,column=column))
		except StopIteration:
			raise LookupError

	def _iterTableCells(self, tableID, startPos=None, direction="next", row=None, column=None):
		attrs = {"table-id": [str(tableID)]}
		# row could be 0.
		if row is not None:
			attrs["table-rownumber"] = [str(row)]
		if column is not None:
			attrs["table-columnnumber"] = [str(column)]
		results = self._iterNodesByAttribs(attrs, pos=startPos, direction=direction)
		if not startPos and not row and not column and direction == "next":
			# The first match will be the table itself, so skip it.
			next(results)
		for item in results:
			yield item.textInfo

	def _getNearestTableCell(self, tableID, startPos, origRow, origCol, origRowSpan, origColSpan, movement, axis):
		# Determine destination row and column.
		destRow = origRow
		destCol = origCol
		if axis == "row":
			destRow += origRowSpan if movement == "next" else -1
		elif axis == "column":
			destCol += origColSpan if movement == "next" else -1

		if destCol < 1:
			# Optimisation: We're definitely at the edge of the column.
			raise LookupError

		# Optimisation: Try searching for exact destination coordinates.
		# This won't work if they are covered by a cell spanning multiple rows/cols, but this won't be true in the majority of cases.
		try:
			return self._getTableCellAt(tableID,startPos,destRow,destCol)
		except LookupError:
			pass

		# Cells are grouped by row, so in most cases, we simply need to search in the right direction.
		for info in self._iterTableCells(tableID, direction=movement, startPos=startPos):
			_ignore, row, col, rowSpan, colSpan = self._getTableCellCoords(info)
			if row <= destRow < row + rowSpan and col <= destCol < col + colSpan:
				return info
			elif row > destRow and movement == "next":
				# Optimisation: We've gone forward past destRow, so we know we won't find the cell.
				# We can't reverse this logic when moving backwards because there might be a prior cell on an earlier row which spans multiple rows.
				break

		if axis == "row" or (axis == "column" and movement == "previous"):
			# In most cases, there's nothing more to try.
			raise LookupError

		else:
			# We're moving forward by column.
			# In this case, there might be a cell on an earlier row which spans multiple rows.
			# Therefore, try searching backwards.
			for info in self._iterTableCells(tableID, direction="previous", startPos=startPos):
				_ignore, row, col, rowSpan, colSpan = self._getTableCellCoords(info)
				if row <= destRow < row + rowSpan and col <= destCol < col + colSpan:
					return info
			else:
				raise LookupError

	def _isSuitableNotLinkBlock(self,range):
		return (range._endOffset-range._startOffset)>=self.NOT_LINK_BLOCK_MIN_LEN

	def getEnclosingContainerRange(self,range):
		formatConfig=config.conf['documentFormatting'].copy()
		formatConfig.update({"reportBlockQuotes":True,"reportTables":True,"reportLists":True,"reportFrames":True})
		controlFields=[]
		for cmd in range.getTextWithFields():
			if not isinstance(cmd,textInfos.FieldCommand) or cmd.command!="controlStart":
				break
			controlFields.append(cmd.field)
		containerField=None
		while controlFields:
			field=controlFields.pop()
			if field.getPresentationCategory(controlFields,formatConfig)==field.PRESCAT_CONTAINER or field.get("landmark"):
				containerField=field
				break
		if not containerField: return None
		docHandle=int(containerField['controlIdentifier_docHandle'])
		ID=int(containerField['controlIdentifier_ID'])
		offsets=range._getOffsetsFromFieldIdentifier(docHandle,ID)
		return self.makeTextInfo(textInfos.offsets.Offsets(*offsets))

	@classmethod
	def changeNotify(cls, rootDocHandle, rootID):
		try:
			queueHandler.queueFunction(queueHandler.eventQueue, cls.rootIdentifiers[rootDocHandle, rootID]._handleUpdate)
		except KeyError:
			pass

	def _handleUpdate(self):
		"""Handle an update to this buffer.
		"""
		if not self.VBufHandle:
			# #4859: The buffer was unloaded after this method was queued.
			return
		braille.handler.handleUpdate(self)

	def getControlFieldForNVDAObject(self, obj):
		docHandle, objId = self.getIdentifierFromNVDAObject(obj)
		objId = unicode(objId)
		info = self.makeTextInfo(obj)
		info.collapse()
		info.expand(textInfos.UNIT_CHARACTER)
		for item in info.getTextWithFields():
			if not isinstance(item, textInfos.FieldCommand) or not item.field:
				continue
			fieldId = item.field.get("controlIdentifier_ID")
			if fieldId == objId:
				return item.field
		raise LookupError

	__gestures = {
		"kb:NVDA+f5": "refreshBuffer",
		"kb:NVDA+v": "toggleScreenLayout",
	}
<|MERGE_RESOLUTION|>--- conflicted
+++ resolved
@@ -1,700 +1,693 @@
-# -*- coding: UTF-8 -*-
-#virtualBuffers/__init__.py
-#A part of NonVisual Desktop Access (NVDA)
-#This file is covered by the GNU General Public License.
-#See the file COPYING for more details.
-#Copyright (C) 2007-2017 NV Access Limited, Peter Vágner
-
-import time
-import threading
-import ctypes
-import collections
-import itertools
-import weakref
-import wx
-import review
-import NVDAHelper
-import XMLFormatting
-import scriptHandler
-from scriptHandler import isScriptWaiting, willSayAllResume
-import speech
-import NVDAObjects
-import api
-import sayAllHandler
-import controlTypes
-import textInfos.offsets
-import config
-import cursorManager
-import browseMode
-import gui
-import eventHandler
-import braille
-import queueHandler
-from logHandler import log
-import ui
-import aria
-import nvwave
-import treeInterceptorHandler
-import watchdog
-
-VBufStorage_findDirection_forward=0
-VBufStorage_findDirection_back=1
-VBufStorage_findDirection_up=2
-VBufRemote_nodeHandle_t=ctypes.c_ulonglong
-
-
-class VBufStorage_findMatch_word(unicode):
-	pass
-VBufStorage_findMatch_notEmpty = object()
-
-FINDBYATTRIBS_ESCAPE_TABLE = {
-	# Symbols that are escaped in the attributes string.
-	ord(u":"): ur"\\:",
-	ord(u";"): ur"\\;",
-	ord(u"\\"): u"\\\\\\\\",
-}
-# Symbols that must be escaped for a regular expression.
-FINDBYATTRIBS_ESCAPE_TABLE.update({(ord(s), u"\\" + s) for s in u"^$.*+?()[]{}|"})
-def _prepareForFindByAttributes(attribs):
-	escape = lambda text: unicode(text).translate(FINDBYATTRIBS_ESCAPE_TABLE)
-	reqAttrs = []
-	regexp = []
-	if isinstance(attribs, dict):
-		# Single option.
-		attribs = (attribs,)
-	# All options will match against all requested attributes,
-	# so first build the list of requested attributes.
-	for option in attribs:
-		for name in option:
-			reqAttrs.append(unicode(name))
-	# Now build the regular expression.
-	for option in attribs:
-		optRegexp = []
-		for name in reqAttrs:
-			optRegexp.append("%s:" % escape(name))
-			values = option.get(name)
-			if not values:
-				# The value isn't tested for this attribute, so match any (or no) value.
-				optRegexp.append(r"(?:\\;|[^;])*;")
-			elif values[0] is VBufStorage_findMatch_notEmpty:
-				# There must be a value for this attribute.
-				optRegexp.append(r"(?:\\;|[^;])+;")
-			elif isinstance(values[0], VBufStorage_findMatch_word):
-				# Assume all are word matches.
-				optRegexp.append(r"(?:\\;|[^;])*\b(?:")
-				optRegexp.append("|".join(escape(val) for val in values))
-				optRegexp.append(r")\b(?:\\;|[^;])*;")
-			else:
-				# Assume all are exact matches or None (must not exist).
-				optRegexp.append("(?:" )
-				optRegexp.append("|".join((escape(val)+u';') if val is not None else u';' for val in values))
-				optRegexp.append(")")
-		regexp.append("".join(optRegexp))
-	return u" ".join(reqAttrs), u"|".join(regexp)
-
-class VirtualBufferQuickNavItem(browseMode.TextInfoQuickNavItem):
-
-	def __init__(self,itemType,document,vbufNode,startOffset,endOffset):
-		textInfo=document.makeTextInfo(textInfos.offsets.Offsets(startOffset,endOffset))
-		super(VirtualBufferQuickNavItem,self).__init__(itemType,document,textInfo)
-		docHandle=ctypes.c_int()
-		ID=ctypes.c_int()
-		NVDAHelper.localLib.VBuf_getIdentifierFromControlFieldNode(document.VBufHandle, vbufNode, ctypes.byref(docHandle), ctypes.byref(ID))
-		self.vbufFieldIdentifier=(docHandle.value,ID.value)
-		self.vbufNode=vbufNode
-
-	@property
-	def obj(self):
-		return self.document.getNVDAObjectFromIdentifier(*self.vbufFieldIdentifier)
-
-	@property
-	def label(self):
-		attrs = {}
-
-		def propertyGetter(prop):
-			if not attrs:
-				# Lazily fetch the attributes the first time they're needed.
-				# We do this because we don't want to do this if they're not needed at all.
-				attrs.update(self.textInfo._getControlFieldAttribs(self.vbufFieldIdentifier[0], self.vbufFieldIdentifier[1]))
-			return attrs.get(prop)
-
-		return self._getLabelForProperties(propertyGetter)
-
-	def isChild(self,parent): 
-		if self.itemType == "heading":
-			try:
-				if (int(self.textInfo._getControlFieldAttribs(self.vbufFieldIdentifier[0], self.vbufFieldIdentifier[1])["level"])
-						> int(parent.textInfo._getControlFieldAttribs(parent.vbufFieldIdentifier[0], parent.vbufFieldIdentifier[1])["level"])):
-					return True
-			except (KeyError, ValueError, TypeError):
-				return False
-		return super(VirtualBufferQuickNavItem,self).isChild(parent)
-
-class VirtualBufferTextInfo(browseMode.BrowseModeDocumentTextInfo,textInfos.offsets.OffsetsTextInfo):
-
-	allowMoveToOffsetPastEnd=False #: no need for end insertion point as vbuf is not editable. 
-
-	UNIT_CONTROLFIELD = "controlField"
-	UNIT_FORMATFIELD = "formatField"
-
-	def _getControlFieldAttribs(self,  docHandle, id):
-		info = self.copy()
-		info.expand(textInfos.UNIT_CHARACTER)
-		for field in reversed(info.getTextWithFields()):
-			if not (isinstance(field, textInfos.FieldCommand) and field.command == "controlStart"):
-				# Not a control field.
-				continue
-			attrs = field.field
-			if int(attrs["controlIdentifier_docHandle"]) == docHandle and int(attrs["controlIdentifier_ID"]) == id:
-				return attrs
-		raise LookupError
-
-	def _getFieldIdentifierFromOffset(self, offset):
-		startOffset = ctypes.c_int()
-		endOffset = ctypes.c_int()
-		docHandle = ctypes.c_int()
-		ID = ctypes.c_int()
-		node=VBufRemote_nodeHandle_t()
-		NVDAHelper.localLib.VBuf_locateControlFieldNodeAtOffset(self.obj.VBufHandle, offset, ctypes.byref(startOffset), ctypes.byref(endOffset), ctypes.byref(docHandle), ctypes.byref(ID),ctypes.byref(node))
-		if not any((docHandle.value, ID.value)):
-			raise LookupError("Neither docHandle nor ID found for offset %d" % offset)
-		return docHandle.value, ID.value
-
-	def _getOffsetsFromFieldIdentifier(self, docHandle, ID):
-		node=VBufRemote_nodeHandle_t()
-		NVDAHelper.localLib.VBuf_getControlFieldNodeWithIdentifier(self.obj.VBufHandle, docHandle, ID,ctypes.byref(node))
-		if not node:
-			raise LookupError
-		start = ctypes.c_int()
-		end = ctypes.c_int()
-		NVDAHelper.localLib.VBuf_getFieldNodeOffsets(self.obj.VBufHandle, node, ctypes.byref(start), ctypes.byref(end))
-		return start.value, end.value
-
-	def _getBoundingRectFromOffset(self,offset):
-		o = self._getNVDAObjectFromOffset(offset)
-<<<<<<< HEAD
-		if o.hasIrrelevantLocation:
-			raise LookupError("Object is off screen, invisible or has no location")
-		return o.location
-=======
-		if not o.location:
-			raise LookupError
-		left, top, width, height = o.location
-		return textInfos.Point(left + width / 2, top + height / 2)
->>>>>>> ec3eeee9
-
-	def _getNVDAObjectFromOffset(self,offset):
-		docHandle,ID=self._getFieldIdentifierFromOffset(offset)
-		return self.obj.getNVDAObjectFromIdentifier(docHandle,ID)
-
-	def _getOffsetsFromNVDAObjectInBuffer(self,obj):
-		docHandle,ID=self.obj.getIdentifierFromNVDAObject(obj)
-		return self._getOffsetsFromFieldIdentifier(docHandle,ID)
-
-	def _getOffsetsFromNVDAObject(self, obj):
-		while True:
-			try:
-				return self._getOffsetsFromNVDAObjectInBuffer(obj)
-			except LookupError:
-				pass
-			# Interactive list/combo box/tree view descendants aren't rendered into the buffer, even though they are still considered part of it.
-			# Use the container in this case.
-			obj = obj.parent
-			if not obj or obj.role not in (controlTypes.ROLE_LIST, controlTypes.ROLE_COMBOBOX, controlTypes.ROLE_GROUPING, controlTypes.ROLE_TREEVIEW, controlTypes.ROLE_TREEVIEWITEM):
-				break
-		raise LookupError
-
-	def __init__(self,obj,position):
-		self.obj=obj
-		super(VirtualBufferTextInfo,self).__init__(obj,position)
-
-	def _getSelectionOffsets(self):
-		start=ctypes.c_int()
-		end=ctypes.c_int()
-		NVDAHelper.localLib.VBuf_getSelectionOffsets(self.obj.VBufHandle,ctypes.byref(start),ctypes.byref(end))
-		return start.value,end.value
-
-	def _setSelectionOffsets(self,start,end):
-		NVDAHelper.localLib.VBuf_setSelectionOffsets(self.obj.VBufHandle,start,end)
-
-	def _getCaretOffset(self):
-		return self._getSelectionOffsets()[0]
-
-	def _setCaretOffset(self,offset):
-		return self._setSelectionOffsets(offset,offset)
-
-	def _getStoryLength(self):
-		return NVDAHelper.localLib.VBuf_getTextLength(self.obj.VBufHandle)
-
-	def _getTextRange(self,start,end):
-		if start==end:
-			return u""
-		return NVDAHelper.VBuf_getTextInRange(self.obj.VBufHandle,start,end,False) or u""
-
-	def _getPlaceholderAttribute(self, attrs, placeholderAttrsKey):
-		"""Gets the placeholder attribute to be used.
-		@return: The placeholder attribute when there is no content within the ControlField.
-		None when the ControlField has content.
-		@note: The content is considered empty if it holds a single space.
-		"""
-		placeholder = attrs.get(placeholderAttrsKey)
-		# For efficiency, only check if it is valid to return placeholder when we have a placeholder value to return.
-		if not placeholder:
-			return None
-		# Get the start and end offsets for the field. This can be used to check if the field has any content.
-		try:
-			start, end = self._getOffsetsFromFieldIdentifier(
-				int(attrs.get('controlIdentifier_docHandle')),
-				int(attrs.get('controlIdentifier_ID')))
-		except (LookupError, ValueError):
-			log.debugWarning("unable to get offsets used to fetch content")
-			return placeholder
-		else:
-			valueLen = end - start
-			if not valueLen: # value is empty, use placeholder
-				return placeholder
-			# Because fetching the content of the field could result in a large amount of text
-			# we only do it in order to check for space.
-			# We first compare the length by comparing the offsets, if the length is less than 2 (ie
-			# could hold space)
-			if valueLen < 2:
-				controlFieldText = self.obj.makeTextInfo(textInfos.offsets.Offsets(start, end)).text
-				if not controlFieldText or controlFieldText == ' ':
-					return placeholder
-		return None
-
-	def _getFieldsInRange(self,start,end):
-		text=NVDAHelper.VBuf_getTextInRange(self.obj.VBufHandle,start,end,True)
-		if not text:
-			return ""
-		commandList=XMLFormatting.XMLTextParser().parse(text)
-		for index in xrange(len(commandList)):
-			if isinstance(commandList[index],textInfos.FieldCommand):
-				field=commandList[index].field
-				if isinstance(field,textInfos.ControlField):
-					commandList[index].field=self._normalizeControlField(field)
-				elif isinstance(field,textInfos.FormatField):
-					commandList[index].field=self._normalizeFormatField(field)
-		return commandList
-
-	def getTextWithFields(self,formatConfig=None):
-		start=self._startOffset
-		end=self._endOffset
-		if start==end:
-			return ""
-		return self._getFieldsInRange(start,end)
-
-	def _getWordOffsets(self,offset):
-		#Use VBuf_getBufferLineOffsets with out screen layout to find out the range of the current field
-		lineStart=ctypes.c_int()
-		lineEnd=ctypes.c_int()
-		NVDAHelper.localLib.VBuf_getLineOffsets(self.obj.VBufHandle,offset,0,False,ctypes.byref(lineStart),ctypes.byref(lineEnd))
-		word_startOffset,word_endOffset=super(VirtualBufferTextInfo,self)._getWordOffsets(offset)
-		return (max(lineStart.value,word_startOffset),min(lineEnd.value,word_endOffset))
-
-	def _getLineOffsets(self,offset):
-		lineStart=ctypes.c_int()
-		lineEnd=ctypes.c_int()
-		NVDAHelper.localLib.VBuf_getLineOffsets(self.obj.VBufHandle,offset,config.conf["virtualBuffers"]["maxLineLength"],config.conf["virtualBuffers"]["useScreenLayout"],ctypes.byref(lineStart),ctypes.byref(lineEnd))
-		return lineStart.value,lineEnd.value
- 
-	def _getParagraphOffsets(self,offset):
-		lineStart=ctypes.c_int()
-		lineEnd=ctypes.c_int()
-		NVDAHelper.localLib.VBuf_getLineOffsets(self.obj.VBufHandle,offset,0,True,ctypes.byref(lineStart),ctypes.byref(lineEnd))
-		return lineStart.value,lineEnd.value
-
-	def _normalizeControlField(self,attrs):
-		tableLayout=attrs.get('table-layout')
-		if tableLayout:
-			attrs['table-layout']=tableLayout=="1"
-
-		# convert some table attributes to ints
-		for attr in ("table-id","table-rownumber","table-columnnumber","table-rowsspanned","table-columnsspanned"):
-			attrVal=attrs.get(attr)
-			if attrVal is not None:
-				attrs[attr]=int(attrVal)
-
-		isHidden=attrs.get('isHidden')
-		if isHidden:
-			attrs['isHidden']=isHidden=="1"
-
-		# Handle table row and column headers.
-		for axis in "row", "column":
-			attr = attrs.pop("table-%sheadercells" % axis, None)
-			if not attr:
-				continue
-			cellIdentifiers = [identifier.split(",") for identifier in attr.split(";") if identifier]
-			# Get the text for the header cells.
-			textList = []
-			for docHandle, ID in cellIdentifiers:
-				try:
-					start, end = self._getOffsetsFromFieldIdentifier(int(docHandle), int(ID))
-				except (LookupError, ValueError):
-					continue
-				textList.append(self.obj.makeTextInfo(textInfos.offsets.Offsets(start, end)).text)
-			attrs["table-%sheadertext" % axis] = "\n".join(textList)
-
-		if attrs.get("landmark") == "region" and not attrs.get("name"):
-			# We only consider region to be a landmark if it has a name.
-			del attrs["landmark"]
-
-		# Expose a unique ID on the controlField for quick and safe comparison using the virtualBuffer field's docHandle and ID
-		docHandle=attrs.get('controlIdentifier_docHandle')
-		ID=attrs.get('controlIdentifier_ID')
-		if docHandle is not None and ID is not None:
-			attrs['uniqueID']=(docHandle,ID)
-
-		return attrs
-
-	def _normalizeFormatField(self, attrs):
-		strippedCharsFromStart = attrs.get("strippedCharsFromStart")
-		if strippedCharsFromStart is not None:
-			assert strippedCharsFromStart.isdigit(), "strippedCharsFromStart isn't a digit, %r" % strippedCharsFromStart
-			attrs["strippedCharsFromStart"] = int(strippedCharsFromStart)
-		return attrs
-
-	def _getLineNumFromOffset(self, offset):
-		return None
-
-	def _get_fieldIdentifierAtStart(self):
-		return self._getFieldIdentifierFromOffset( self._startOffset)
-
-	def _getUnitOffsets(self, unit, offset):
-		if unit == self.UNIT_CONTROLFIELD:
-			startOffset=ctypes.c_int()
-			endOffset=ctypes.c_int()
-			docHandle=ctypes.c_int()
-			ID=ctypes.c_int()
-			node=VBufRemote_nodeHandle_t()
-			NVDAHelper.localLib.VBuf_locateControlFieldNodeAtOffset(self.obj.VBufHandle,offset,ctypes.byref(startOffset),ctypes.byref(endOffset),ctypes.byref(docHandle),ctypes.byref(ID),ctypes.byref(node))
-			return startOffset.value,endOffset.value
-		elif unit == self.UNIT_FORMATFIELD:
-			startOffset=ctypes.c_int()
-			endOffset=ctypes.c_int()
-			node=VBufRemote_nodeHandle_t()
-			NVDAHelper.localLib.VBuf_locateTextFieldNodeAtOffset(self.obj.VBufHandle,offset,ctypes.byref(startOffset),ctypes.byref(endOffset),ctypes.byref(node))
-			return startOffset.value,endOffset.value
-		return super(VirtualBufferTextInfo, self)._getUnitOffsets(unit, offset)
-
-	def _get_clipboardText(self):
-		# Blocks should start on a new line, but they don't necessarily have an end of line indicator.
-		# Therefore, get the text in block (paragraph) chunks and join the chunks with \r\n.
-		blocks = (block.strip("\r\n") for block in self.getTextInChunks(textInfos.UNIT_PARAGRAPH))
-		return "\r\n".join(blocks)
-
-	def activate(self):
-		self.obj._activatePosition(self)
-
-	def getMathMl(self, field):
-		docHandle = int(field["controlIdentifier_docHandle"])
-		nodeId = int(field["controlIdentifier_ID"])
-		obj = self.obj.getNVDAObjectFromIdentifier(docHandle, nodeId)
-		return obj.mathMl
-
-class VirtualBuffer(browseMode.BrowseModeDocumentTreeInterceptor):
-
-	TextInfo=VirtualBufferTextInfo
-
-	#: Maps root identifiers (docHandle and ID) to buffers.
-	rootIdentifiers = weakref.WeakValueDictionary()
-
-	def __init__(self,rootNVDAObject,backendName=None):
-		super(VirtualBuffer,self).__init__(rootNVDAObject)
-		self.backendName=backendName
-		self.VBufHandle=None
-		self.isLoading=False
-		self.rootDocHandle,self.rootID=self.getIdentifierFromNVDAObject(self.rootNVDAObject)
-		self.rootIdentifiers[self.rootDocHandle, self.rootID] = self
-
-	def prepare(self):
-		if not self.rootNVDAObject.appModule.helperLocalBindingHandle:
-			# #5758: If NVDA starts with a document already in focus, there will have been no focus event to inject nvdaHelper yet.
-			# So at very least don't try to prepare a virtualBuffer as it will fail.
-			# The user will most likely need to manually move focus away and back again to allow this virtualBuffer to work. 
-			log.debugWarning("appModule has no binding handle to injected code, can't prepare virtualBuffer yet.")
-			return
-		self.shouldPrepare=False
-		self.loadBuffer()
-
-	def _get_shouldPrepare(self):
-		return not self.isLoading and not self.VBufHandle
-
-	def terminate(self):
-		super(VirtualBuffer,self).terminate()
-		if not self.VBufHandle:
-			return
-		self.unloadBuffer()
-
-	def _get_isReady(self):
-		return bool(self.VBufHandle and not self.isLoading)
-
-	def loadBuffer(self):
-		self.isLoading = True
-		self._loadProgressCallLater = wx.CallLater(1000, self._loadProgress)
-		threading.Thread(target=self._loadBuffer).start()
-
-	def _loadBuffer(self):
-		try:
-			if log.isEnabledFor(log.DEBUG):
-				startTime = time.time()
-			self.VBufHandle=NVDAHelper.localLib.VBuf_createBuffer(self.rootNVDAObject.appModule.helperLocalBindingHandle,self.rootDocHandle,self.rootID,unicode(self.backendName))
-			if not self.VBufHandle:
-				raise RuntimeError("Could not remotely create virtualBuffer")
-		except:
-			log.error("", exc_info=True)
-			queueHandler.queueFunction(queueHandler.eventQueue, self._loadBufferDone, success=False)
-			return
-		if log.isEnabledFor(log.DEBUG):
-			log.debug("Buffer load took %.3f sec, %d chars" % (
-				time.time() - startTime,
-				NVDAHelper.localLib.VBuf_getTextLength(self.VBufHandle)))
-		queueHandler.queueFunction(queueHandler.eventQueue, self._loadBufferDone)
-
-	def _loadBufferDone(self, success=True):
-		self._loadProgressCallLater.Stop()
-		del self._loadProgressCallLater
-		self.isLoading = False
-		if not success:
-			self.passThrough=True
-			return
-		if self._hadFirstGainFocus:
-			# If this buffer has already had focus once while loaded, this is a refresh.
-			# Translators: Reported when a page reloads (example: after refreshing a webpage).
-			ui.message(_("Refreshed"))
-		if api.getFocusObject().treeInterceptor == self:
-			self.event_treeInterceptor_gainFocus()
-
-	def _loadProgress(self):
-		# Translators: Reported while loading a document.
-		ui.message(_("Loading document..."))
-
-	def unloadBuffer(self):
-		if self.VBufHandle is not None:
-			try:
-				watchdog.cancellableExecute(NVDAHelper.localLib.VBuf_destroyBuffer, ctypes.byref(ctypes.c_int(self.VBufHandle)))
-			except WindowsError:
-				pass
-			self.VBufHandle=None
-
-	def isNVDAObjectPartOfLayoutTable(self,obj):
-		docHandle,ID=self.getIdentifierFromNVDAObject(obj)
-		ID=unicode(ID)
-		info=self.makeTextInfo(obj)
-		info.collapse()
-		info.expand(textInfos.UNIT_CHARACTER)
-		fieldCommands=[x for x in info.getTextWithFields() if isinstance(x,textInfos.FieldCommand)]
-		tableLayout=None
-		tableID=None
-		for fieldCommand in fieldCommands:
-			fieldID=fieldCommand.field.get("controlIdentifier_ID") if fieldCommand.field else None
-			if fieldID==ID:
-				tableLayout=fieldCommand.field.get('table-layout')
-				if tableLayout is not None:
-					return tableLayout
-				tableID=fieldCommand.field.get('table-id')
-				break
-		if tableID is None:
-			return False
-		for fieldCommand in fieldCommands:
-			fieldID=fieldCommand.field.get("controlIdentifier_ID") if fieldCommand.field else None
-			if fieldID==tableID:
-				tableLayout=fieldCommand.field.get('table-layout',False)
-				break
-		return tableLayout
-
-	def getNVDAObjectFromIdentifier(self, docHandle, ID):
-		"""Retrieve an NVDAObject for a given node identifier.
-		Subclasses must override this method.
-		@param docHandle: The document handle.
-		@type docHandle: int
-		@param ID: The ID of the node.
-		@type ID: int
-		@return: The NVDAObject.
-		@rtype: L{NVDAObjects.NVDAObject}
-		"""
-		raise NotImplementedError
-
-	def getIdentifierFromNVDAObject(self,obj):
-		"""Retreaves the virtualBuffer field identifier from an NVDAObject.
-		@param obj: the NVDAObject to retreave the field identifier from.
-		@type obj: L{NVDAObject}
-		@returns: a the field identifier as a doc handle and ID paire.
-		@rtype: 2-tuple.
-		"""
-		raise NotImplementedError
-
-	def script_refreshBuffer(self,gesture):
-		if scriptHandler.isScriptWaiting():
-			# This script may cause subsequently queued scripts to fail, so don't execute.
-			return
-		self.unloadBuffer()
-		self.loadBuffer()
-	# Translators: the description for the refreshBuffer script on virtualBuffers.
-	script_refreshBuffer.__doc__ = _("Refreshes the document content")
-
-	def script_toggleScreenLayout(self,gesture):
-		config.conf["virtualBuffers"]["useScreenLayout"]=not config.conf["virtualBuffers"]["useScreenLayout"]
-		if config.conf["virtualBuffers"]["useScreenLayout"]:
-			# Translators: Presented when use screen layout option is toggled.
-			ui.message(_("Use screen layout on"))
-		else:
-			# Translators: Presented when use screen layout option is toggled.
-			ui.message(_("Use screen layout off"))
-	# Translators: the description for the toggleScreenLayout script on virtualBuffers.
-	script_toggleScreenLayout.__doc__ = _("Toggles on and off if the screen layout is preserved while rendering the document content")
-
-	def _searchableAttributesForNodeType(self,nodeType):
-		pass
-
-	def _iterNodesByType(self,nodeType,direction="next",pos=None):
-		attribs=self._searchableAttribsForNodeType(nodeType)
-		if not attribs:
-			raise NotImplementedError
-		return self._iterNodesByAttribs(attribs, direction, pos,nodeType)
-
-	def _iterNodesByAttribs(self, attribs, direction="next", pos=None,nodeType=None):
-		offset=pos._startOffset if pos else -1
-		reqAttrs, regexp = _prepareForFindByAttributes(attribs)
-		startOffset=ctypes.c_int()
-		endOffset=ctypes.c_int()
-		if direction=="next":
-			direction=VBufStorage_findDirection_forward
-		elif direction=="previous":
-			direction=VBufStorage_findDirection_back
-		elif direction=="up":
-			direction=VBufStorage_findDirection_up
-		else:
-			raise ValueError("unknown direction: %s"%direction)
-		while True:
-			try:
-				node=VBufRemote_nodeHandle_t()
-				NVDAHelper.localLib.VBuf_findNodeByAttributes(self.VBufHandle,offset,direction,reqAttrs,regexp,ctypes.byref(startOffset),ctypes.byref(endOffset),ctypes.byref(node))
-			except:
-				return
-			if not node:
-				return
-			yield VirtualBufferQuickNavItem(nodeType,self,node,startOffset.value,endOffset.value)
-			offset=startOffset
-
-	def _getTableCellAt(self,tableID,startPos,row,column):
-		try:
-			return next(self._iterTableCells(tableID,row=row,column=column))
-		except StopIteration:
-			raise LookupError
-
-	def _iterTableCells(self, tableID, startPos=None, direction="next", row=None, column=None):
-		attrs = {"table-id": [str(tableID)]}
-		# row could be 0.
-		if row is not None:
-			attrs["table-rownumber"] = [str(row)]
-		if column is not None:
-			attrs["table-columnnumber"] = [str(column)]
-		results = self._iterNodesByAttribs(attrs, pos=startPos, direction=direction)
-		if not startPos and not row and not column and direction == "next":
-			# The first match will be the table itself, so skip it.
-			next(results)
-		for item in results:
-			yield item.textInfo
-
-	def _getNearestTableCell(self, tableID, startPos, origRow, origCol, origRowSpan, origColSpan, movement, axis):
-		# Determine destination row and column.
-		destRow = origRow
-		destCol = origCol
-		if axis == "row":
-			destRow += origRowSpan if movement == "next" else -1
-		elif axis == "column":
-			destCol += origColSpan if movement == "next" else -1
-
-		if destCol < 1:
-			# Optimisation: We're definitely at the edge of the column.
-			raise LookupError
-
-		# Optimisation: Try searching for exact destination coordinates.
-		# This won't work if they are covered by a cell spanning multiple rows/cols, but this won't be true in the majority of cases.
-		try:
-			return self._getTableCellAt(tableID,startPos,destRow,destCol)
-		except LookupError:
-			pass
-
-		# Cells are grouped by row, so in most cases, we simply need to search in the right direction.
-		for info in self._iterTableCells(tableID, direction=movement, startPos=startPos):
-			_ignore, row, col, rowSpan, colSpan = self._getTableCellCoords(info)
-			if row <= destRow < row + rowSpan and col <= destCol < col + colSpan:
-				return info
-			elif row > destRow and movement == "next":
-				# Optimisation: We've gone forward past destRow, so we know we won't find the cell.
-				# We can't reverse this logic when moving backwards because there might be a prior cell on an earlier row which spans multiple rows.
-				break
-
-		if axis == "row" or (axis == "column" and movement == "previous"):
-			# In most cases, there's nothing more to try.
-			raise LookupError
-
-		else:
-			# We're moving forward by column.
-			# In this case, there might be a cell on an earlier row which spans multiple rows.
-			# Therefore, try searching backwards.
-			for info in self._iterTableCells(tableID, direction="previous", startPos=startPos):
-				_ignore, row, col, rowSpan, colSpan = self._getTableCellCoords(info)
-				if row <= destRow < row + rowSpan and col <= destCol < col + colSpan:
-					return info
-			else:
-				raise LookupError
-
-	def _isSuitableNotLinkBlock(self,range):
-		return (range._endOffset-range._startOffset)>=self.NOT_LINK_BLOCK_MIN_LEN
-
-	def getEnclosingContainerRange(self,range):
-		formatConfig=config.conf['documentFormatting'].copy()
-		formatConfig.update({"reportBlockQuotes":True,"reportTables":True,"reportLists":True,"reportFrames":True})
-		controlFields=[]
-		for cmd in range.getTextWithFields():
-			if not isinstance(cmd,textInfos.FieldCommand) or cmd.command!="controlStart":
-				break
-			controlFields.append(cmd.field)
-		containerField=None
-		while controlFields:
-			field=controlFields.pop()
-			if field.getPresentationCategory(controlFields,formatConfig)==field.PRESCAT_CONTAINER or field.get("landmark"):
-				containerField=field
-				break
-		if not containerField: return None
-		docHandle=int(containerField['controlIdentifier_docHandle'])
-		ID=int(containerField['controlIdentifier_ID'])
-		offsets=range._getOffsetsFromFieldIdentifier(docHandle,ID)
-		return self.makeTextInfo(textInfos.offsets.Offsets(*offsets))
-
-	@classmethod
-	def changeNotify(cls, rootDocHandle, rootID):
-		try:
-			queueHandler.queueFunction(queueHandler.eventQueue, cls.rootIdentifiers[rootDocHandle, rootID]._handleUpdate)
-		except KeyError:
-			pass
-
-	def _handleUpdate(self):
-		"""Handle an update to this buffer.
-		"""
-		if not self.VBufHandle:
-			# #4859: The buffer was unloaded after this method was queued.
-			return
-		braille.handler.handleUpdate(self)
-
-	def getControlFieldForNVDAObject(self, obj):
-		docHandle, objId = self.getIdentifierFromNVDAObject(obj)
-		objId = unicode(objId)
-		info = self.makeTextInfo(obj)
-		info.collapse()
-		info.expand(textInfos.UNIT_CHARACTER)
-		for item in info.getTextWithFields():
-			if not isinstance(item, textInfos.FieldCommand) or not item.field:
-				continue
-			fieldId = item.field.get("controlIdentifier_ID")
-			if fieldId == objId:
-				return item.field
-		raise LookupError
-
-	__gestures = {
-		"kb:NVDA+f5": "refreshBuffer",
-		"kb:NVDA+v": "toggleScreenLayout",
-	}
+# -*- coding: UTF-8 -*-
+#virtualBuffers/__init__.py
+#A part of NonVisual Desktop Access (NVDA)
+#This file is covered by the GNU General Public License.
+#See the file COPYING for more details.
+#Copyright (C) 2007-2017 NV Access Limited, Peter Vágner
+
+import time
+import threading
+import ctypes
+import collections
+import itertools
+import weakref
+import wx
+import review
+import NVDAHelper
+import XMLFormatting
+import scriptHandler
+from scriptHandler import isScriptWaiting, willSayAllResume
+import speech
+import NVDAObjects
+import api
+import sayAllHandler
+import controlTypes
+import textInfos.offsets
+import config
+import cursorManager
+import browseMode
+import gui
+import eventHandler
+import braille
+import queueHandler
+from logHandler import log
+import ui
+import aria
+import nvwave
+import treeInterceptorHandler
+import watchdog
+
+VBufStorage_findDirection_forward=0
+VBufStorage_findDirection_back=1
+VBufStorage_findDirection_up=2
+VBufRemote_nodeHandle_t=ctypes.c_ulonglong
+
+
+class VBufStorage_findMatch_word(unicode):
+	pass
+VBufStorage_findMatch_notEmpty = object()
+
+FINDBYATTRIBS_ESCAPE_TABLE = {
+	# Symbols that are escaped in the attributes string.
+	ord(u":"): ur"\\:",
+	ord(u";"): ur"\\;",
+	ord(u"\\"): u"\\\\\\\\",
+}
+# Symbols that must be escaped for a regular expression.
+FINDBYATTRIBS_ESCAPE_TABLE.update({(ord(s), u"\\" + s) for s in u"^$.*+?()[]{}|"})
+def _prepareForFindByAttributes(attribs):
+	escape = lambda text: unicode(text).translate(FINDBYATTRIBS_ESCAPE_TABLE)
+	reqAttrs = []
+	regexp = []
+	if isinstance(attribs, dict):
+		# Single option.
+		attribs = (attribs,)
+	# All options will match against all requested attributes,
+	# so first build the list of requested attributes.
+	for option in attribs:
+		for name in option:
+			reqAttrs.append(unicode(name))
+	# Now build the regular expression.
+	for option in attribs:
+		optRegexp = []
+		for name in reqAttrs:
+			optRegexp.append("%s:" % escape(name))
+			values = option.get(name)
+			if not values:
+				# The value isn't tested for this attribute, so match any (or no) value.
+				optRegexp.append(r"(?:\\;|[^;])*;")
+			elif values[0] is VBufStorage_findMatch_notEmpty:
+				# There must be a value for this attribute.
+				optRegexp.append(r"(?:\\;|[^;])+;")
+			elif isinstance(values[0], VBufStorage_findMatch_word):
+				# Assume all are word matches.
+				optRegexp.append(r"(?:\\;|[^;])*\b(?:")
+				optRegexp.append("|".join(escape(val) for val in values))
+				optRegexp.append(r")\b(?:\\;|[^;])*;")
+			else:
+				# Assume all are exact matches or None (must not exist).
+				optRegexp.append("(?:" )
+				optRegexp.append("|".join((escape(val)+u';') if val is not None else u';' for val in values))
+				optRegexp.append(")")
+		regexp.append("".join(optRegexp))
+	return u" ".join(reqAttrs), u"|".join(regexp)
+
+class VirtualBufferQuickNavItem(browseMode.TextInfoQuickNavItem):
+
+	def __init__(self,itemType,document,vbufNode,startOffset,endOffset):
+		textInfo=document.makeTextInfo(textInfos.offsets.Offsets(startOffset,endOffset))
+		super(VirtualBufferQuickNavItem,self).__init__(itemType,document,textInfo)
+		docHandle=ctypes.c_int()
+		ID=ctypes.c_int()
+		NVDAHelper.localLib.VBuf_getIdentifierFromControlFieldNode(document.VBufHandle, vbufNode, ctypes.byref(docHandle), ctypes.byref(ID))
+		self.vbufFieldIdentifier=(docHandle.value,ID.value)
+		self.vbufNode=vbufNode
+
+	@property
+	def obj(self):
+		return self.document.getNVDAObjectFromIdentifier(*self.vbufFieldIdentifier)
+
+	@property
+	def label(self):
+		attrs = {}
+
+		def propertyGetter(prop):
+			if not attrs:
+				# Lazily fetch the attributes the first time they're needed.
+				# We do this because we don't want to do this if they're not needed at all.
+				attrs.update(self.textInfo._getControlFieldAttribs(self.vbufFieldIdentifier[0], self.vbufFieldIdentifier[1]))
+			return attrs.get(prop)
+
+		return self._getLabelForProperties(propertyGetter)
+
+	def isChild(self,parent): 
+		if self.itemType == "heading":
+			try:
+				if (int(self.textInfo._getControlFieldAttribs(self.vbufFieldIdentifier[0], self.vbufFieldIdentifier[1])["level"])
+						> int(parent.textInfo._getControlFieldAttribs(parent.vbufFieldIdentifier[0], parent.vbufFieldIdentifier[1])["level"])):
+					return True
+			except (KeyError, ValueError, TypeError):
+				return False
+		return super(VirtualBufferQuickNavItem,self).isChild(parent)
+
+class VirtualBufferTextInfo(browseMode.BrowseModeDocumentTextInfo,textInfos.offsets.OffsetsTextInfo):
+
+	allowMoveToOffsetPastEnd=False #: no need for end insertion point as vbuf is not editable. 
+
+	UNIT_CONTROLFIELD = "controlField"
+	UNIT_FORMATFIELD = "formatField"
+
+	def _getControlFieldAttribs(self,  docHandle, id):
+		info = self.copy()
+		info.expand(textInfos.UNIT_CHARACTER)
+		for field in reversed(info.getTextWithFields()):
+			if not (isinstance(field, textInfos.FieldCommand) and field.command == "controlStart"):
+				# Not a control field.
+				continue
+			attrs = field.field
+			if int(attrs["controlIdentifier_docHandle"]) == docHandle and int(attrs["controlIdentifier_ID"]) == id:
+				return attrs
+		raise LookupError
+
+	def _getFieldIdentifierFromOffset(self, offset):
+		startOffset = ctypes.c_int()
+		endOffset = ctypes.c_int()
+		docHandle = ctypes.c_int()
+		ID = ctypes.c_int()
+		node=VBufRemote_nodeHandle_t()
+		NVDAHelper.localLib.VBuf_locateControlFieldNodeAtOffset(self.obj.VBufHandle, offset, ctypes.byref(startOffset), ctypes.byref(endOffset), ctypes.byref(docHandle), ctypes.byref(ID),ctypes.byref(node))
+		if not any((docHandle.value, ID.value)):
+			raise LookupError("Neither docHandle nor ID found for offset %d" % offset)
+		return docHandle.value, ID.value
+
+	def _getOffsetsFromFieldIdentifier(self, docHandle, ID):
+		node=VBufRemote_nodeHandle_t()
+		NVDAHelper.localLib.VBuf_getControlFieldNodeWithIdentifier(self.obj.VBufHandle, docHandle, ID,ctypes.byref(node))
+		if not node:
+			raise LookupError
+		start = ctypes.c_int()
+		end = ctypes.c_int()
+		NVDAHelper.localLib.VBuf_getFieldNodeOffsets(self.obj.VBufHandle, node, ctypes.byref(start), ctypes.byref(end))
+		return start.value, end.value
+
+	def _getBoundingRectFromOffset(self,offset):
+		o = self._getNVDAObjectFromOffset(offset)
+		if o.hasIrrelevantLocation:
+			raise LookupError("Object is off screen, invisible or has no location")
+		return o.location
+
+	def _getNVDAObjectFromOffset(self,offset):
+		docHandle,ID=self._getFieldIdentifierFromOffset(offset)
+		return self.obj.getNVDAObjectFromIdentifier(docHandle,ID)
+
+	def _getOffsetsFromNVDAObjectInBuffer(self,obj):
+		docHandle,ID=self.obj.getIdentifierFromNVDAObject(obj)
+		return self._getOffsetsFromFieldIdentifier(docHandle,ID)
+
+	def _getOffsetsFromNVDAObject(self, obj):
+		while True:
+			try:
+				return self._getOffsetsFromNVDAObjectInBuffer(obj)
+			except LookupError:
+				pass
+			# Interactive list/combo box/tree view descendants aren't rendered into the buffer, even though they are still considered part of it.
+			# Use the container in this case.
+			obj = obj.parent
+			if not obj or obj.role not in (controlTypes.ROLE_LIST, controlTypes.ROLE_COMBOBOX, controlTypes.ROLE_GROUPING, controlTypes.ROLE_TREEVIEW, controlTypes.ROLE_TREEVIEWITEM):
+				break
+		raise LookupError
+
+	def __init__(self,obj,position):
+		self.obj=obj
+		super(VirtualBufferTextInfo,self).__init__(obj,position)
+
+	def _getSelectionOffsets(self):
+		start=ctypes.c_int()
+		end=ctypes.c_int()
+		NVDAHelper.localLib.VBuf_getSelectionOffsets(self.obj.VBufHandle,ctypes.byref(start),ctypes.byref(end))
+		return start.value,end.value
+
+	def _setSelectionOffsets(self,start,end):
+		NVDAHelper.localLib.VBuf_setSelectionOffsets(self.obj.VBufHandle,start,end)
+
+	def _getCaretOffset(self):
+		return self._getSelectionOffsets()[0]
+
+	def _setCaretOffset(self,offset):
+		return self._setSelectionOffsets(offset,offset)
+
+	def _getStoryLength(self):
+		return NVDAHelper.localLib.VBuf_getTextLength(self.obj.VBufHandle)
+
+	def _getTextRange(self,start,end):
+		if start==end:
+			return u""
+		return NVDAHelper.VBuf_getTextInRange(self.obj.VBufHandle,start,end,False) or u""
+
+	def _getPlaceholderAttribute(self, attrs, placeholderAttrsKey):
+		"""Gets the placeholder attribute to be used.
+		@return: The placeholder attribute when there is no content within the ControlField.
+		None when the ControlField has content.
+		@note: The content is considered empty if it holds a single space.
+		"""
+		placeholder = attrs.get(placeholderAttrsKey)
+		# For efficiency, only check if it is valid to return placeholder when we have a placeholder value to return.
+		if not placeholder:
+			return None
+		# Get the start and end offsets for the field. This can be used to check if the field has any content.
+		try:
+			start, end = self._getOffsetsFromFieldIdentifier(
+				int(attrs.get('controlIdentifier_docHandle')),
+				int(attrs.get('controlIdentifier_ID')))
+		except (LookupError, ValueError):
+			log.debugWarning("unable to get offsets used to fetch content")
+			return placeholder
+		else:
+			valueLen = end - start
+			if not valueLen: # value is empty, use placeholder
+				return placeholder
+			# Because fetching the content of the field could result in a large amount of text
+			# we only do it in order to check for space.
+			# We first compare the length by comparing the offsets, if the length is less than 2 (ie
+			# could hold space)
+			if valueLen < 2:
+				controlFieldText = self.obj.makeTextInfo(textInfos.offsets.Offsets(start, end)).text
+				if not controlFieldText or controlFieldText == ' ':
+					return placeholder
+		return None
+
+	def _getFieldsInRange(self,start,end):
+		text=NVDAHelper.VBuf_getTextInRange(self.obj.VBufHandle,start,end,True)
+		if not text:
+			return ""
+		commandList=XMLFormatting.XMLTextParser().parse(text)
+		for index in xrange(len(commandList)):
+			if isinstance(commandList[index],textInfos.FieldCommand):
+				field=commandList[index].field
+				if isinstance(field,textInfos.ControlField):
+					commandList[index].field=self._normalizeControlField(field)
+				elif isinstance(field,textInfos.FormatField):
+					commandList[index].field=self._normalizeFormatField(field)
+		return commandList
+
+	def getTextWithFields(self,formatConfig=None):
+		start=self._startOffset
+		end=self._endOffset
+		if start==end:
+			return ""
+		return self._getFieldsInRange(start,end)
+
+	def _getWordOffsets(self,offset):
+		#Use VBuf_getBufferLineOffsets with out screen layout to find out the range of the current field
+		lineStart=ctypes.c_int()
+		lineEnd=ctypes.c_int()
+		NVDAHelper.localLib.VBuf_getLineOffsets(self.obj.VBufHandle,offset,0,False,ctypes.byref(lineStart),ctypes.byref(lineEnd))
+		word_startOffset,word_endOffset=super(VirtualBufferTextInfo,self)._getWordOffsets(offset)
+		return (max(lineStart.value,word_startOffset),min(lineEnd.value,word_endOffset))
+
+	def _getLineOffsets(self,offset):
+		lineStart=ctypes.c_int()
+		lineEnd=ctypes.c_int()
+		NVDAHelper.localLib.VBuf_getLineOffsets(self.obj.VBufHandle,offset,config.conf["virtualBuffers"]["maxLineLength"],config.conf["virtualBuffers"]["useScreenLayout"],ctypes.byref(lineStart),ctypes.byref(lineEnd))
+		return lineStart.value,lineEnd.value
+ 
+	def _getParagraphOffsets(self,offset):
+		lineStart=ctypes.c_int()
+		lineEnd=ctypes.c_int()
+		NVDAHelper.localLib.VBuf_getLineOffsets(self.obj.VBufHandle,offset,0,True,ctypes.byref(lineStart),ctypes.byref(lineEnd))
+		return lineStart.value,lineEnd.value
+
+	def _normalizeControlField(self,attrs):
+		tableLayout=attrs.get('table-layout')
+		if tableLayout:
+			attrs['table-layout']=tableLayout=="1"
+
+		# convert some table attributes to ints
+		for attr in ("table-id","table-rownumber","table-columnnumber","table-rowsspanned","table-columnsspanned"):
+			attrVal=attrs.get(attr)
+			if attrVal is not None:
+				attrs[attr]=int(attrVal)
+
+		isHidden=attrs.get('isHidden')
+		if isHidden:
+			attrs['isHidden']=isHidden=="1"
+
+		# Handle table row and column headers.
+		for axis in "row", "column":
+			attr = attrs.pop("table-%sheadercells" % axis, None)
+			if not attr:
+				continue
+			cellIdentifiers = [identifier.split(",") for identifier in attr.split(";") if identifier]
+			# Get the text for the header cells.
+			textList = []
+			for docHandle, ID in cellIdentifiers:
+				try:
+					start, end = self._getOffsetsFromFieldIdentifier(int(docHandle), int(ID))
+				except (LookupError, ValueError):
+					continue
+				textList.append(self.obj.makeTextInfo(textInfos.offsets.Offsets(start, end)).text)
+			attrs["table-%sheadertext" % axis] = "\n".join(textList)
+
+		if attrs.get("landmark") == "region" and not attrs.get("name"):
+			# We only consider region to be a landmark if it has a name.
+			del attrs["landmark"]
+
+		# Expose a unique ID on the controlField for quick and safe comparison using the virtualBuffer field's docHandle and ID
+		docHandle=attrs.get('controlIdentifier_docHandle')
+		ID=attrs.get('controlIdentifier_ID')
+		if docHandle is not None and ID is not None:
+			attrs['uniqueID']=(docHandle,ID)
+
+		return attrs
+
+	def _normalizeFormatField(self, attrs):
+		strippedCharsFromStart = attrs.get("strippedCharsFromStart")
+		if strippedCharsFromStart is not None:
+			assert strippedCharsFromStart.isdigit(), "strippedCharsFromStart isn't a digit, %r" % strippedCharsFromStart
+			attrs["strippedCharsFromStart"] = int(strippedCharsFromStart)
+		return attrs
+
+	def _getLineNumFromOffset(self, offset):
+		return None
+
+	def _get_fieldIdentifierAtStart(self):
+		return self._getFieldIdentifierFromOffset( self._startOffset)
+
+	def _getUnitOffsets(self, unit, offset):
+		if unit == self.UNIT_CONTROLFIELD:
+			startOffset=ctypes.c_int()
+			endOffset=ctypes.c_int()
+			docHandle=ctypes.c_int()
+			ID=ctypes.c_int()
+			node=VBufRemote_nodeHandle_t()
+			NVDAHelper.localLib.VBuf_locateControlFieldNodeAtOffset(self.obj.VBufHandle,offset,ctypes.byref(startOffset),ctypes.byref(endOffset),ctypes.byref(docHandle),ctypes.byref(ID),ctypes.byref(node))
+			return startOffset.value,endOffset.value
+		elif unit == self.UNIT_FORMATFIELD:
+			startOffset=ctypes.c_int()
+			endOffset=ctypes.c_int()
+			node=VBufRemote_nodeHandle_t()
+			NVDAHelper.localLib.VBuf_locateTextFieldNodeAtOffset(self.obj.VBufHandle,offset,ctypes.byref(startOffset),ctypes.byref(endOffset),ctypes.byref(node))
+			return startOffset.value,endOffset.value
+		return super(VirtualBufferTextInfo, self)._getUnitOffsets(unit, offset)
+
+	def _get_clipboardText(self):
+		# Blocks should start on a new line, but they don't necessarily have an end of line indicator.
+		# Therefore, get the text in block (paragraph) chunks and join the chunks with \r\n.
+		blocks = (block.strip("\r\n") for block in self.getTextInChunks(textInfos.UNIT_PARAGRAPH))
+		return "\r\n".join(blocks)
+
+	def activate(self):
+		self.obj._activatePosition(self)
+
+	def getMathMl(self, field):
+		docHandle = int(field["controlIdentifier_docHandle"])
+		nodeId = int(field["controlIdentifier_ID"])
+		obj = self.obj.getNVDAObjectFromIdentifier(docHandle, nodeId)
+		return obj.mathMl
+
+class VirtualBuffer(browseMode.BrowseModeDocumentTreeInterceptor):
+
+	TextInfo=VirtualBufferTextInfo
+
+	#: Maps root identifiers (docHandle and ID) to buffers.
+	rootIdentifiers = weakref.WeakValueDictionary()
+
+	def __init__(self,rootNVDAObject,backendName=None):
+		super(VirtualBuffer,self).__init__(rootNVDAObject)
+		self.backendName=backendName
+		self.VBufHandle=None
+		self.isLoading=False
+		self.rootDocHandle,self.rootID=self.getIdentifierFromNVDAObject(self.rootNVDAObject)
+		self.rootIdentifiers[self.rootDocHandle, self.rootID] = self
+
+	def prepare(self):
+		if not self.rootNVDAObject.appModule.helperLocalBindingHandle:
+			# #5758: If NVDA starts with a document already in focus, there will have been no focus event to inject nvdaHelper yet.
+			# So at very least don't try to prepare a virtualBuffer as it will fail.
+			# The user will most likely need to manually move focus away and back again to allow this virtualBuffer to work. 
+			log.debugWarning("appModule has no binding handle to injected code, can't prepare virtualBuffer yet.")
+			return
+		self.shouldPrepare=False
+		self.loadBuffer()
+
+	def _get_shouldPrepare(self):
+		return not self.isLoading and not self.VBufHandle
+
+	def terminate(self):
+		super(VirtualBuffer,self).terminate()
+		if not self.VBufHandle:
+			return
+		self.unloadBuffer()
+
+	def _get_isReady(self):
+		return bool(self.VBufHandle and not self.isLoading)
+
+	def loadBuffer(self):
+		self.isLoading = True
+		self._loadProgressCallLater = wx.CallLater(1000, self._loadProgress)
+		threading.Thread(target=self._loadBuffer).start()
+
+	def _loadBuffer(self):
+		try:
+			if log.isEnabledFor(log.DEBUG):
+				startTime = time.time()
+			self.VBufHandle=NVDAHelper.localLib.VBuf_createBuffer(self.rootNVDAObject.appModule.helperLocalBindingHandle,self.rootDocHandle,self.rootID,unicode(self.backendName))
+			if not self.VBufHandle:
+				raise RuntimeError("Could not remotely create virtualBuffer")
+		except:
+			log.error("", exc_info=True)
+			queueHandler.queueFunction(queueHandler.eventQueue, self._loadBufferDone, success=False)
+			return
+		if log.isEnabledFor(log.DEBUG):
+			log.debug("Buffer load took %.3f sec, %d chars" % (
+				time.time() - startTime,
+				NVDAHelper.localLib.VBuf_getTextLength(self.VBufHandle)))
+		queueHandler.queueFunction(queueHandler.eventQueue, self._loadBufferDone)
+
+	def _loadBufferDone(self, success=True):
+		self._loadProgressCallLater.Stop()
+		del self._loadProgressCallLater
+		self.isLoading = False
+		if not success:
+			self.passThrough=True
+			return
+		if self._hadFirstGainFocus:
+			# If this buffer has already had focus once while loaded, this is a refresh.
+			# Translators: Reported when a page reloads (example: after refreshing a webpage).
+			ui.message(_("Refreshed"))
+		if api.getFocusObject().treeInterceptor == self:
+			self.event_treeInterceptor_gainFocus()
+
+	def _loadProgress(self):
+		# Translators: Reported while loading a document.
+		ui.message(_("Loading document..."))
+
+	def unloadBuffer(self):
+		if self.VBufHandle is not None:
+			try:
+				watchdog.cancellableExecute(NVDAHelper.localLib.VBuf_destroyBuffer, ctypes.byref(ctypes.c_int(self.VBufHandle)))
+			except WindowsError:
+				pass
+			self.VBufHandle=None
+
+	def isNVDAObjectPartOfLayoutTable(self,obj):
+		docHandle,ID=self.getIdentifierFromNVDAObject(obj)
+		ID=unicode(ID)
+		info=self.makeTextInfo(obj)
+		info.collapse()
+		info.expand(textInfos.UNIT_CHARACTER)
+		fieldCommands=[x for x in info.getTextWithFields() if isinstance(x,textInfos.FieldCommand)]
+		tableLayout=None
+		tableID=None
+		for fieldCommand in fieldCommands:
+			fieldID=fieldCommand.field.get("controlIdentifier_ID") if fieldCommand.field else None
+			if fieldID==ID:
+				tableLayout=fieldCommand.field.get('table-layout')
+				if tableLayout is not None:
+					return tableLayout
+				tableID=fieldCommand.field.get('table-id')
+				break
+		if tableID is None:
+			return False
+		for fieldCommand in fieldCommands:
+			fieldID=fieldCommand.field.get("controlIdentifier_ID") if fieldCommand.field else None
+			if fieldID==tableID:
+				tableLayout=fieldCommand.field.get('table-layout',False)
+				break
+		return tableLayout
+
+	def getNVDAObjectFromIdentifier(self, docHandle, ID):
+		"""Retrieve an NVDAObject for a given node identifier.
+		Subclasses must override this method.
+		@param docHandle: The document handle.
+		@type docHandle: int
+		@param ID: The ID of the node.
+		@type ID: int
+		@return: The NVDAObject.
+		@rtype: L{NVDAObjects.NVDAObject}
+		"""
+		raise NotImplementedError
+
+	def getIdentifierFromNVDAObject(self,obj):
+		"""Retreaves the virtualBuffer field identifier from an NVDAObject.
+		@param obj: the NVDAObject to retreave the field identifier from.
+		@type obj: L{NVDAObject}
+		@returns: a the field identifier as a doc handle and ID paire.
+		@rtype: 2-tuple.
+		"""
+		raise NotImplementedError
+
+	def script_refreshBuffer(self,gesture):
+		if scriptHandler.isScriptWaiting():
+			# This script may cause subsequently queued scripts to fail, so don't execute.
+			return
+		self.unloadBuffer()
+		self.loadBuffer()
+	# Translators: the description for the refreshBuffer script on virtualBuffers.
+	script_refreshBuffer.__doc__ = _("Refreshes the document content")
+
+	def script_toggleScreenLayout(self,gesture):
+		config.conf["virtualBuffers"]["useScreenLayout"]=not config.conf["virtualBuffers"]["useScreenLayout"]
+		if config.conf["virtualBuffers"]["useScreenLayout"]:
+			# Translators: Presented when use screen layout option is toggled.
+			ui.message(_("Use screen layout on"))
+		else:
+			# Translators: Presented when use screen layout option is toggled.
+			ui.message(_("Use screen layout off"))
+	# Translators: the description for the toggleScreenLayout script on virtualBuffers.
+	script_toggleScreenLayout.__doc__ = _("Toggles on and off if the screen layout is preserved while rendering the document content")
+
+	def _searchableAttributesForNodeType(self,nodeType):
+		pass
+
+	def _iterNodesByType(self,nodeType,direction="next",pos=None):
+		attribs=self._searchableAttribsForNodeType(nodeType)
+		if not attribs:
+			raise NotImplementedError
+		return self._iterNodesByAttribs(attribs, direction, pos,nodeType)
+
+	def _iterNodesByAttribs(self, attribs, direction="next", pos=None,nodeType=None):
+		offset=pos._startOffset if pos else -1
+		reqAttrs, regexp = _prepareForFindByAttributes(attribs)
+		startOffset=ctypes.c_int()
+		endOffset=ctypes.c_int()
+		if direction=="next":
+			direction=VBufStorage_findDirection_forward
+		elif direction=="previous":
+			direction=VBufStorage_findDirection_back
+		elif direction=="up":
+			direction=VBufStorage_findDirection_up
+		else:
+			raise ValueError("unknown direction: %s"%direction)
+		while True:
+			try:
+				node=VBufRemote_nodeHandle_t()
+				NVDAHelper.localLib.VBuf_findNodeByAttributes(self.VBufHandle,offset,direction,reqAttrs,regexp,ctypes.byref(startOffset),ctypes.byref(endOffset),ctypes.byref(node))
+			except:
+				return
+			if not node:
+				return
+			yield VirtualBufferQuickNavItem(nodeType,self,node,startOffset.value,endOffset.value)
+			offset=startOffset
+
+	def _getTableCellAt(self,tableID,startPos,row,column):
+		try:
+			return next(self._iterTableCells(tableID,row=row,column=column))
+		except StopIteration:
+			raise LookupError
+
+	def _iterTableCells(self, tableID, startPos=None, direction="next", row=None, column=None):
+		attrs = {"table-id": [str(tableID)]}
+		# row could be 0.
+		if row is not None:
+			attrs["table-rownumber"] = [str(row)]
+		if column is not None:
+			attrs["table-columnnumber"] = [str(column)]
+		results = self._iterNodesByAttribs(attrs, pos=startPos, direction=direction)
+		if not startPos and not row and not column and direction == "next":
+			# The first match will be the table itself, so skip it.
+			next(results)
+		for item in results:
+			yield item.textInfo
+
+	def _getNearestTableCell(self, tableID, startPos, origRow, origCol, origRowSpan, origColSpan, movement, axis):
+		# Determine destination row and column.
+		destRow = origRow
+		destCol = origCol
+		if axis == "row":
+			destRow += origRowSpan if movement == "next" else -1
+		elif axis == "column":
+			destCol += origColSpan if movement == "next" else -1
+
+		if destCol < 1:
+			# Optimisation: We're definitely at the edge of the column.
+			raise LookupError
+
+		# Optimisation: Try searching for exact destination coordinates.
+		# This won't work if they are covered by a cell spanning multiple rows/cols, but this won't be true in the majority of cases.
+		try:
+			return self._getTableCellAt(tableID,startPos,destRow,destCol)
+		except LookupError:
+			pass
+
+		# Cells are grouped by row, so in most cases, we simply need to search in the right direction.
+		for info in self._iterTableCells(tableID, direction=movement, startPos=startPos):
+			_ignore, row, col, rowSpan, colSpan = self._getTableCellCoords(info)
+			if row <= destRow < row + rowSpan and col <= destCol < col + colSpan:
+				return info
+			elif row > destRow and movement == "next":
+				# Optimisation: We've gone forward past destRow, so we know we won't find the cell.
+				# We can't reverse this logic when moving backwards because there might be a prior cell on an earlier row which spans multiple rows.
+				break
+
+		if axis == "row" or (axis == "column" and movement == "previous"):
+			# In most cases, there's nothing more to try.
+			raise LookupError
+
+		else:
+			# We're moving forward by column.
+			# In this case, there might be a cell on an earlier row which spans multiple rows.
+			# Therefore, try searching backwards.
+			for info in self._iterTableCells(tableID, direction="previous", startPos=startPos):
+				_ignore, row, col, rowSpan, colSpan = self._getTableCellCoords(info)
+				if row <= destRow < row + rowSpan and col <= destCol < col + colSpan:
+					return info
+			else:
+				raise LookupError
+
+	def _isSuitableNotLinkBlock(self,range):
+		return (range._endOffset-range._startOffset)>=self.NOT_LINK_BLOCK_MIN_LEN
+
+	def getEnclosingContainerRange(self,range):
+		formatConfig=config.conf['documentFormatting'].copy()
+		formatConfig.update({"reportBlockQuotes":True,"reportTables":True,"reportLists":True,"reportFrames":True})
+		controlFields=[]
+		for cmd in range.getTextWithFields():
+			if not isinstance(cmd,textInfos.FieldCommand) or cmd.command!="controlStart":
+				break
+			controlFields.append(cmd.field)
+		containerField=None
+		while controlFields:
+			field=controlFields.pop()
+			if field.getPresentationCategory(controlFields,formatConfig)==field.PRESCAT_CONTAINER or field.get("landmark"):
+				containerField=field
+				break
+		if not containerField: return None
+		docHandle=int(containerField['controlIdentifier_docHandle'])
+		ID=int(containerField['controlIdentifier_ID'])
+		offsets=range._getOffsetsFromFieldIdentifier(docHandle,ID)
+		return self.makeTextInfo(textInfos.offsets.Offsets(*offsets))
+
+	@classmethod
+	def changeNotify(cls, rootDocHandle, rootID):
+		try:
+			queueHandler.queueFunction(queueHandler.eventQueue, cls.rootIdentifiers[rootDocHandle, rootID]._handleUpdate)
+		except KeyError:
+			pass
+
+	def _handleUpdate(self):
+		"""Handle an update to this buffer.
+		"""
+		if not self.VBufHandle:
+			# #4859: The buffer was unloaded after this method was queued.
+			return
+		braille.handler.handleUpdate(self)
+
+	def getControlFieldForNVDAObject(self, obj):
+		docHandle, objId = self.getIdentifierFromNVDAObject(obj)
+		objId = unicode(objId)
+		info = self.makeTextInfo(obj)
+		info.collapse()
+		info.expand(textInfos.UNIT_CHARACTER)
+		for item in info.getTextWithFields():
+			if not isinstance(item, textInfos.FieldCommand) or not item.field:
+				continue
+			fieldId = item.field.get("controlIdentifier_ID")
+			if fieldId == objId:
+				return item.field
+		raise LookupError
+
+	__gestures = {
+		"kb:NVDA+f5": "refreshBuffer",
+		"kb:NVDA+v": "toggleScreenLayout",
+	}