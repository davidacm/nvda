#NVDAObjects/UIA/__init__.py
#A part of NonVisual Desktop Access (NVDA)
#This file is covered by the GNU General Public License.
#See the file COPYING for more details.
#Copyright (C) 2009-2017 NV Access Limited, Joseph Lee, Mohammad Suliman

"""Support for UI Automation (UIA) controls."""

from ctypes import byref
from ctypes.wintypes import POINT, RECT
from comtypes import COMError
from comtypes.automation import VARIANT
import weakref
import sys
import numbers
import colors
import languageHandler
import UIAHandler
import globalVars
import eventHandler
import controlTypes
import config
import speech
import api
import textInfos
from logHandler import log
from UIAUtils import *
from NVDAObjects.window import Window
from NVDAObjects import NVDAObjectTextInfo, InvalidNVDAObject
from NVDAObjects.behaviors import ProgressBar, EditableTextWithoutAutoSelectDetection, Dialog, Notification, EditableTextWithSuggestions
import braille

class UIATextInfo(textInfos.TextInfo):

	_cache_controlFieldNVDAObjectClass=True
	def _get_controlFieldNVDAObjectClass(self):
		"""
		The NVDAObject class to be used by the _getTextWithFieldsForUIARange method when instantiating NVDAObjects in order to generate control fields for content.
		L{UIA} is usually what you want, but if you know the class will always mutate to a certain subclass (E.g. WordDocumentNode) then performance gains can be made by returning the subclass here.
		"""
		return UIA

	# UIA property IDs that should be automatically cached for control fields
	_controlFieldUIACachedPropertyIDs={
		UIAHandler.UIA_IsValuePatternAvailablePropertyId,
		UIAHandler.UIA_HasKeyboardFocusPropertyId,
		UIAHandler.UIA_NamePropertyId,
		UIAHandler.UIA_ToggleToggleStatePropertyId,
		UIAHandler.UIA_HelpTextPropertyId,
		UIAHandler.UIA_AccessKeyPropertyId,
		UIAHandler.UIA_AcceleratorKeyPropertyId,
		UIAHandler.UIA_HasKeyboardFocusPropertyId,
		UIAHandler.UIA_SelectionItemIsSelectedPropertyId,
		UIAHandler.UIA_IsDataValidForFormPropertyId,
		UIAHandler.UIA_IsRequiredForFormPropertyId,
		UIAHandler.UIA_ValueIsReadOnlyPropertyId,
		UIAHandler.UIA_ExpandCollapseExpandCollapseStatePropertyId,
		UIAHandler.UIA_ToggleToggleStatePropertyId,
		UIAHandler.UIA_IsKeyboardFocusablePropertyId,
		UIAHandler.UIA_IsPasswordPropertyId,
		UIAHandler.UIA_IsSelectionItemPatternAvailablePropertyId,
		UIAHandler.UIA_GridItemRowPropertyId,
		UIAHandler.UIA_TableItemRowHeaderItemsPropertyId,
		UIAHandler.UIA_GridItemColumnPropertyId,
		UIAHandler.UIA_TableItemColumnHeaderItemsPropertyId,
		UIAHandler.UIA_GridRowCountPropertyId,
		UIAHandler.UIA_GridColumnCountPropertyId,
		UIAHandler.UIA_GridItemContainingGridPropertyId,
		UIAHandler.UIA_RangeValueValuePropertyId,
		UIAHandler.UIA_RangeValueMinimumPropertyId,
		UIAHandler.UIA_RangeValueMaximumPropertyId,
		UIAHandler.UIA_ValueValuePropertyId,
		UIAHandler.UIA_PositionInSetPropertyId,
		UIAHandler.UIA_SizeOfSetPropertyId,
		UIAHandler.UIA_AriaRolePropertyId,
		UIAHandler.UIA_LocalizedLandmarkTypePropertyId,
		UIAHandler.UIA_AriaPropertiesPropertyId,
		UIAHandler.UIA_LevelPropertyId,
		UIAHandler.UIA_IsEnabledPropertyId,
	} if UIAHandler.isUIAAvailable else set()

	def _get__controlFieldUIACacheRequest(self):
		""" The UIA cacheRequest object that will be used when fetching all UIA elements needed when generating control fields for this TextInfo's content."""
		cacheRequest=UIAHandler.handler.baseCacheRequest.clone()
		for ID in self._controlFieldUIACachedPropertyIDs:
			try:
				cacheRequest.addProperty(ID)
			except COMError:
				pass
		UIATextInfo._controlFieldUIACacheRequest=self._controlFieldUIACacheRequest=cacheRequest
		return cacheRequest

	#: The UI Automation text units (in order of resolution) that should be used when fetching formatting.
	UIAFormatUnits=[
		UIAHandler.TextUnit_Format,
		UIAHandler.TextUnit_Word,
		UIAHandler.TextUnit_Character
	] if UIAHandler.isUIAAvailable else []

	def find(self,text,caseSensitive=False,reverse=False):
		tempRange=self._rangeObj.clone()
		documentRange=self.obj.UIATextPattern.documentRange
		if reverse:
			tempRange.MoveEndpointByRange(UIAHandler.TextPatternRangeEndpoint_Start,documentRange,UIAHandler.TextPatternRangeEndpoint_Start)
		else:
			if tempRange.move(UIAHandler.TextUnit_Character,1)==0:
				return False
			tempRange.MoveEndpointByRange(UIAHandler.TextPatternRangeEndpoint_End,documentRange,UIAHandler.TextPatternRangeEndpoint_End)
		try:
			r=tempRange.findText(text,reverse,not caseSensitive)
		except COMError:
			r=None
		if r:
			r.MoveEndpointByRange(UIAHandler.TextPatternRangeEndpoint_End,r,UIAHandler.TextPatternRangeEndpoint_Start)
			self._rangeObj=r
			return True
		return False

	def _getFormatFieldAtRange(self,textRange,formatConfig,ignoreMixedValues=False):
		"""
		Fetches formatting for the given UI Automation Text range.
		@ param textRange: the text range whos formatting should be fetched.
		@type textRange: L{UIAutomation.IUIAutomationTextRange}
		@param formatConfig: the types of formatting requested.
		@ type formatConfig: a dictionary of NVDA document formatting configuration keys with values set to true for those types that should be fetched.
		@param ignoreMixedValues: If True, formatting that is mixed according to UI Automation will not be included. If False, L{UIAUtils.MixedAttributeError} will be raised if UI Automation gives back a mixed attribute value signifying that the caller may want to try again with a smaller range. 
		@type: bool
		@return: The formatting for the given text range.
		@rtype: L{textInfos.FormatField}
		"""
		formatField=textInfos.FormatField()
		if not isinstance(textRange,UIAHandler.IUIAutomationTextRange):
			raise ValueError("%s is not a text range"%textRange)
		try:
			textRange=textRange.QueryInterface(UIAHandler.IUIAutomationTextRange3)
		except (COMError,AttributeError):
			fetcher=UIATextRangeAttributeValueFetcher(textRange)
		else:
			# Precalculate all the IDs we could possibly need so that they can be fetched in one cross-process call where supported
			IDs=set()
			if formatConfig["reportFontName"]:
				IDs.add(UIAHandler.UIA_FontNameAttributeId)
			if formatConfig["reportFontSize"]:
				IDs.add(UIAHandler.UIA_FontSizeAttributeId)
			if formatConfig["reportFontAttributes"]:
				IDs.update({UIAHandler.UIA_FontWeightAttributeId,UIAHandler.UIA_IsItalicAttributeId,UIAHandler.UIA_UnderlineStyleAttributeId,UIAHandler.UIA_StrikethroughStyleAttributeId,UIAHandler.UIA_IsSuperscriptAttributeId,UIAHandler.UIA_IsSubscriptAttributeId,})
			if formatConfig["reportAlignment"]:
				IDs.add(UIAHandler.UIA_HorizontalTextAlignmentAttributeId)
			if formatConfig["reportColor"]:
				IDs.add(UIAHandler.UIA_BackgroundColorAttributeId)
				IDs.add(UIAHandler.UIA_ForegroundColorAttributeId)
			if formatConfig['reportLinks']:
				IDs.add(UIAHandler.UIA_LinkAttributeId)
			if formatConfig["reportHeadings"]:
				IDs.add(UIAHandler.UIA_StyleIdAttributeId)
			if formatConfig["reportSpellingErrors"]:
				IDs.add(UIAHandler.UIA_AnnotationTypesAttributeId)
			IDs.add(UIAHandler.UIA_CultureAttributeId)
			fetcher=BulkUIATextRangeAttributeValueFetcher(textRange,IDs)
		if formatConfig["reportFontName"]:
			val=fetcher.getValue(UIAHandler.UIA_FontNameAttributeId,ignoreMixedValues=ignoreMixedValues)
			if val!=UIAHandler.handler.reservedNotSupportedValue:
				formatField["font-name"]=val
		if formatConfig["reportFontSize"]:
			val=fetcher.getValue(UIAHandler.UIA_FontSizeAttributeId,ignoreMixedValues=ignoreMixedValues)
			if isinstance(val,numbers.Number):
				formatField['font-size']="%g pt"%float(val)
		if formatConfig["reportFontAttributes"]:
			val=fetcher.getValue(UIAHandler.UIA_FontWeightAttributeId,ignoreMixedValues=ignoreMixedValues)
			if isinstance(val,int):
				formatField['bold']=(val>=700)
			val=fetcher.getValue(UIAHandler.UIA_IsItalicAttributeId,ignoreMixedValues=ignoreMixedValues)
			if val!=UIAHandler.handler.reservedNotSupportedValue:
				formatField['italic']=val
			val=fetcher.getValue(UIAHandler.UIA_UnderlineStyleAttributeId,ignoreMixedValues=ignoreMixedValues)
			if val!=UIAHandler.handler.reservedNotSupportedValue:
				formatField['underline']=bool(val)
			val=fetcher.getValue(UIAHandler.UIA_StrikethroughStyleAttributeId,ignoreMixedValues=ignoreMixedValues)
			if val!=UIAHandler.handler.reservedNotSupportedValue:
				formatField['strikethrough']=bool(val)
			textPosition=None
			val=fetcher.getValue(UIAHandler.UIA_IsSuperscriptAttributeId,ignoreMixedValues=ignoreMixedValues)
			if val!=UIAHandler.handler.reservedNotSupportedValue and val:
				textPosition='super'
			else:
				val=fetcher.getValue(UIAHandler.UIA_IsSubscriptAttributeId,ignoreMixedValues=ignoreMixedValues)
				if val!=UIAHandler.handler.reservedNotSupportedValue and val:
					textPosition="sub"
				else:
					textPosition="baseline"
			if textPosition:
				formatField['text-position']=textPosition
		if formatConfig["reportAlignment"]:
			val=fetcher.getValue(UIAHandler.UIA_HorizontalTextAlignmentAttributeId,ignoreMixedValues=ignoreMixedValues)
			if val==UIAHandler.HorizontalTextAlignment_Left:
				val="left"
			elif val==UIAHandler.HorizontalTextAlignment_Centered:
				val="center"
			elif val==UIAHandler.HorizontalTextAlignment_Right:
				val="right"
			elif val==UIAHandler.HorizontalTextAlignment_Justified:
				val="justify"
			else:
				val=None
			if val:
				formatField['text-align']=val
		if formatConfig["reportColor"]:
			val=fetcher.getValue(UIAHandler.UIA_BackgroundColorAttributeId,ignoreMixedValues=ignoreMixedValues)
			if isinstance(val,int):
				formatField['background-color']=colors.RGB.fromCOLORREF(val)
			val=fetcher.getValue(UIAHandler.UIA_ForegroundColorAttributeId,ignoreMixedValues=ignoreMixedValues)
			if isinstance(val,int):
				formatField['color']=colors.RGB.fromCOLORREF(val)
		if formatConfig['reportLinks']:
			val=fetcher.getValue(UIAHandler.UIA_LinkAttributeId,ignoreMixedValues=ignoreMixedValues)
			if val!=UIAHandler.handler.reservedNotSupportedValue:
				if val:
					formatField['link']
		if formatConfig["reportHeadings"]:
			styleIDValue=fetcher.getValue(UIAHandler.UIA_StyleIdAttributeId,ignoreMixedValues=ignoreMixedValues)
			if UIAHandler.StyleId_Heading1<=styleIDValue<=UIAHandler.StyleId_Heading9: 
				formatField["heading-level"]=(styleIDValue-UIAHandler.StyleId_Heading1)+1
		if formatConfig["reportSpellingErrors"]:
			annotationTypes=fetcher.getValue(UIAHandler.UIA_AnnotationTypesAttributeId,ignoreMixedValues=ignoreMixedValues)
			if annotationTypes==UIAHandler.AnnotationType_SpellingError:
				formatField["invalid-spelling"]=True
		cultureVal=fetcher.getValue(UIAHandler.UIA_CultureAttributeId,ignoreMixedValues=ignoreMixedValues)
		if cultureVal and isinstance(cultureVal,int):
			try:
				formatField['language']=languageHandler.windowsLCIDToLocaleName(cultureVal)
			except:
				log.debugWarning("language error",exc_info=True)
				pass
		return textInfos.FieldCommand("formatChange",formatField)

	def __init__(self,obj,position,_rangeObj=None):
		super(UIATextInfo,self).__init__(obj,position)
		if _rangeObj:
			self._rangeObj=_rangeObj.clone()
		elif position in (textInfos.POSITION_CARET,textInfos.POSITION_SELECTION):
			try:
				sel=self.obj.UIATextPattern.GetSelection()
			except COMError:
				raise RuntimeError("No selection available")
			if sel.length>0:
				self._rangeObj=sel.getElement(0).clone()
			else:
				raise NotImplementedError("UIAutomationTextRangeArray is empty")
			if position==textInfos.POSITION_CARET:
				self.collapse()
		elif isinstance(position,UIATextInfo): #bookmark
			self._rangeObj=position._rangeObj
		elif position==textInfos.POSITION_FIRST:
			self._rangeObj=self.obj.UIATextPattern.documentRange
			self.collapse()
		elif position==textInfos.POSITION_LAST:
			self._rangeObj=self.obj.UIATextPattern.documentRange
			self.collapse(True)
		elif position==textInfos.POSITION_ALL:
			self._rangeObj=self.obj.UIATextPattern.documentRange
		elif isinstance(position,UIA):
			try:
				self._rangeObj=self.obj.UIATextPattern.rangeFromChild(position.UIAElement)
			except COMError:
				raise LookupError
			# sometimes rangeFromChild can return a NULL range
			if not self._rangeObj: raise LookupError
		elif isinstance(position,textInfos.Point):
			#rangeFromPoint causes a freeze in UIA client library!
			#p=POINT(position.x,position.y)
			#self._rangeObj=self.obj.UIATextPattern.RangeFromPoint(p)
			raise NotImplementedError
		elif isinstance(position,UIAHandler.IUIAutomationTextRange):
			self._rangeObj=position.clone()
		else:
			raise ValueError("Unknown position %s"%position)

	def __eq__(self,other):
		if self is other: return True
		if self.__class__ is not other.__class__: return False
		return bool(self._rangeObj.compare(other._rangeObj))

	def _get_NVDAObjectAtStart(self):
		e=self.UIAElementAtStart
		if e:
			return UIA(UIAElement=e) or self.obj
		return self.obj

	def _get_UIAElementAtStart(self):
		"""
		Fetches the deepest UIA element at the start of the text range.
		This may be via UIA's getChildren (in the case of embedded controls), or GetEnClosingElement.
		"""
		tempInfo=self.copy()
		tempInfo.collapse()
		# some implementations (Edge, Word) do not correctly  class embedded objects (graphics, checkboxes) as being the enclosing element, even when the range is completely within them. Rather, they still list the object in getChildren.
		# Thus we must check getChildren before getEnclosingElement.
		tempInfo.expand(textInfos.UNIT_CHARACTER)
		tempRange=tempInfo._rangeObj
		children=getChildrenWithCacheFromUIATextRange(tempRange,UIAHandler.handler.baseCacheRequest)
		if children.length==1:
			child=children.getElement(0)
		else:
			child=getEnclosingElementWithCacheFromUIATextRange(tempRange,UIAHandler.handler.baseCacheRequest)
		return child

	def _get_bookmark(self):
		return self.copy()

	UIAControlTypesWhereNameIsContent={
		UIAHandler.UIA_ButtonControlTypeId,
		UIAHandler.UIA_HyperlinkControlTypeId,
		UIAHandler.UIA_ImageControlTypeId,
		UIAHandler.UIA_MenuItemControlTypeId,
		UIAHandler.UIA_TabItemControlTypeId,
		UIAHandler.UIA_TextControlTypeId,
		UIAHandler.UIA_SplitButtonControlTypeId
	} if UIAHandler.isUIAAvailable else None


	def _getControlFieldForObject(self, obj,isEmbedded=False,startOfNode=False,endOfNode=False):
		"""
		Fetch control field information for the given UIA NVDAObject.
		@ param obj: the NVDAObject the control field is for.
		@type obj: L{UIA}
		@param isEmbedded: True if this NVDAObject is for a leaf node (has no useful children).
		@ type isEmbedded: bool
		@param startOfNode: True if the control field represents the very start of this object.
		@type startOfNode: bool
		@param endOfNode: True if the control field represents the very end of this object.
		@type endOfNode: bool
		@return: The control field for this object
		@rtype: textInfos.ControlField containing NVDA control field data.
		"""
		role = obj.role
		field = textInfos.ControlField()
		# Ensure this controlField is unique to the object
		runtimeID=field['runtimeID']=obj.UIAElement.getRuntimeId()
		field['_startOfNode']=startOfNode
		field['_endOfNode']=endOfNode
		field["role"] = obj.role
		states = obj.states
		# The user doesn't care about certain states, as they are obvious.
		states.discard(controlTypes.STATE_EDITABLE)
		states.discard(controlTypes.STATE_MULTILINE)
		states.discard(controlTypes.STATE_FOCUSED)
		field["states"] = states
		field['nameIsContent']=nameIsContent=obj.UIAElement.cachedControlType in self.UIAControlTypesWhereNameIsContent
		if not nameIsContent:
			field['name']=obj.name
		field["description"] = obj.description
		field["level"] = obj.positionInfo.get("level")
		if role == controlTypes.ROLE_TABLE:
			field["table-id"] = runtimeID
			try:
				field["table-rowcount"] = obj.rowCount
				field["table-columncount"] = obj.columnCount
			except NotImplementedError:
				pass
		if role in (controlTypes.ROLE_TABLECELL, controlTypes.ROLE_DATAITEM,controlTypes.ROLE_TABLECOLUMNHEADER, controlTypes.ROLE_TABLEROWHEADER,controlTypes.ROLE_HEADERITEM):
			try:
				field["table-rownumber"] = obj.rowNumber
				field["table-rowsspanned"] = obj.rowSpan
				field["table-columnnumber"] = obj.columnNumber
				field["table-columnsspanned"] = obj.columnSpan
				field["table-id"] = obj.table.UIAElement.getRuntimeId()
				field['role']=controlTypes.ROLE_TABLECELL
				field['table-columnheadertext']=obj.columnHeaderText
				field['table-rowheadertext']=obj.rowHeaderText
			except NotImplementedError:
				pass
		return field

	def _getTextFromUIARange(self,range):
		"""
		Fetches plain text from the given UI Automation text range.
		Just calls getText(-1). This only exists to be overridden for filtering.
		"""
		return range.getText(-1)

	def _getTextWithFields_text(self,textRange,formatConfig,UIAFormatUnits=None):
		"""
		Yields format fields and text for the given UI Automation text range, split up by the first available UI Automation text unit that does not result in mixed attribute values.
		@param textRange: the UI Automation text range to walk.
		@type textRange: L{UIAHandler.IUIAutomationTextRange}
		@param formatConfig: the types of formatting requested.
		@ type formatConfig: a dictionary of NVDA document formatting configuration keys with values set to true for those types that should be fetched.
		@param UIAFormatUnits: the UI Automation text units (in order of resolution) that should be used to split the text so as to avoid mixed attribute values. This is None by default.
			If the parameter is a list of 1 or more units, The range will be split by the first unit in the list, and this method will be recursively run on each subrange, with the remaining units in this list given as the value of this parameter. 
			If this parameter is an empty list, then formatting and text is fetched for the entire range, but any mixed attribute values are ignored and no splitting occures.
			If this parameter is None, text and formatting is fetched for the entire range in one go, but if mixed attribute values are found, it will split by the first unit in self.UIAFormatUnits, and run this method recursively on each subrange, providing the remaining units from self.UIAFormatUnits as the value of this parameter. 
		@type UIAFormatUnits: List of UI Automation Text Units or None
		@rtype: a Generator yielding L{textInfos.FieldCommand} objects containing L{textInfos.FormatField} objects, and text strings.
		"""
		log.debug("_getTextWithFields_text start")
		if UIAFormatUnits:
			unit=UIAFormatUnits[0]
			furtherUIAFormatUnits=UIAFormatUnits[1:]
		else:
			# Fetching text and formatting from the entire range will be tried once before any possible splitting.
			unit=None
			furtherUIAFormatUnits=self.UIAFormatUnits if UIAFormatUnits is None else []
		log.debug("Walking by unit %s"%unit)
		log.debug("With further units of: %s"%furtherUIAFormatUnits)
		rangeIter=iterUIARangeByUnit(textRange,unit) if unit is not None else [textRange]
		for tempRange in rangeIter:
			text=self._getTextFromUIARange(tempRange)
			if text:
				log.debug("Chunk has text. Fetching formatting")
				try:
					field=self._getFormatFieldAtRange(tempRange,formatConfig,ignoreMixedValues=len(furtherUIAFormatUnits)==0)
				except UIAMixedAttributeError:
					log.debug("Mixed formatting. Trying higher resolution unit")
					for subfield in self._getTextWithFields_text(tempRange,formatConfig,UIAFormatUnits=furtherUIAFormatUnits):
						yield subfield
					log.debug("Done yielding higher resolution unit")
					continue
				log.debug("Yielding formatting and text")
				yield field
				yield text
		log.debug("Done _getTextWithFields_text")

	def _getTextWithFieldsForUIARange(self,rootElement,textRange,formatConfig,includeRoot=False,alwaysWalkAncestors=True,recurseChildren=True,_rootElementClipped=(True,True)):
		"""
		Yields start and end control fields, and text, for the given UI Automation text range.
		@param rootElement: the highest ancestor that encloses the given text range. This function will not walk higher than this point.
		@type rootElement: L{UIAHandler.IUIAutomation}
		@param textRange: the UI Automation text range whos content should be fetched.
		@type textRange: L{UIAHandler.IUIAutomation}
		@param formatConfig: the types of formatting requested.
		@ type formatConfig: a dictionary of NVDA document formatting configuration keys with values set to true for those types that should be fetched.
		@param includeRoot: If true, then a control start and end will be yielded for the root element.
		@ type includeRoot: bool
		@param alwaysWalkAncestors: If true then control fields will be yielded for any element enclosing the given text range, that is a descendant of the root element. If false then the root element may be  assumed to be the only ancestor.
		@type alwaysWalkAncestors: bool
		@param recurseChildren: If true, this function will be recursively called for each child of the given text range, clipped to the bounds of this text range. Formatted text between the children will also be yielded. If false, only formatted text will be yielded.
		@type recurseChildren: bool
		@param _rootElementClipped: Indicates if textRange represents all of the given rootElement, or is clipped at the start or end.
		@type _rootElementClipped: 2-tuple
		@rtype: A generator that yields L{textInfo.FieldCommand} objects and text strings.
		"""
		
		if log.isEnabledFor(log.DEBUG):
			log.debug("_getTextWithFieldsForUIARange")
			log.debug("rootElement: %s"%rootElement.currentLocalizedControlType if rootElement else None)
			log.debug("full text: %s"%textRange.getText(-1))
		if recurseChildren:
			childElements=getChildrenWithCacheFromUIATextRange(textRange,self._controlFieldUIACacheRequest)
			# Specific check for embedded elements (checkboxes etc)
			# Calling getChildren on their childRange always gives back the same child.
			if childElements.length==1:
				childElement=childElements.getElement(0)
				if childElement and UIAHandler.handler.clientObject.compareElements(childElement,rootElement):
					log.debug("Detected embedded child")
					recurseChildren=False
		parentElements=[]
		if alwaysWalkAncestors:
			log.debug("Fetching parents starting from enclosingElement")
			try:
				parentElement=getEnclosingElementWithCacheFromUIATextRange(textRange,self._controlFieldUIACacheRequest)
			except COMError:
				parentElement=None
			while parentElement:
				isRoot=UIAHandler.handler.clientObject.compareElements(parentElement,rootElement)
				if isRoot:
					log.debug("Hit root")
					parentElements.append((parentElement,_rootElementClipped))
					break
				else:
					if log.isEnabledFor(log.DEBUG):
						log.debug("parentElement: %s"%parentElement.currentLocalizedControlType)
					try:
						parentRange=self.obj.UIATextPattern.rangeFromChild(parentElement)
					except COMError:
						parentRange=None
					if not parentRange:
						log.debug("parentRange is NULL. Breaking")
						break
					clippedStart=textRange.CompareEndpoints(UIAHandler.TextPatternRangeEndpoint_Start,parentRange,UIAHandler.TextPatternRangeEndpoint_Start)>0
					clippedEnd=textRange.CompareEndpoints(UIAHandler.TextPatternRangeEndpoint_End,parentRange,UIAHandler.TextPatternRangeEndpoint_End)<0
					parentElements.append((parentElement,(clippedStart,clippedEnd)))
				parentElement=UIAHandler.handler.baseTreeWalker.getParentElementBuildCache(parentElement,self._controlFieldUIACacheRequest)
		else:
			parentElements.append((rootElement,_rootElementClipped))
		log.debug("Done fetching parents")
		enclosingElement=parentElements[0][0] if parentElements else rootElement
		if not includeRoot and parentElements:
			del parentElements[-1]
		parentFields=[]
		log.debug("Generating controlFields for parents")
		windowHandle=self.obj.windowHandle
		controlFieldNVDAObjectClass=self.controlFieldNVDAObjectClass
		for index,(parentElement,parentClipped) in enumerate(parentElements):
			if log.isEnabledFor(log.DEBUG):
				log.debug("parentElement: %s"%parentElement.currentLocalizedControlType)
			startOfNode=not parentClipped[0]
			endOfNode=not parentClipped[1]
			try:
				obj=controlFieldNVDAObjectClass(windowHandle=windowHandle,UIAElement=parentElement,initialUIACachedPropertyIDs=self._controlFieldUIACachedPropertyIDs)
				field=self._getControlFieldForObject(obj,isEmbedded=(index==0 and not recurseChildren),startOfNode=startOfNode,endOfNode=endOfNode)
			except LookupError:
				log.debug("Failed to fetch controlField data for parentElement. Breaking")
				continue
			if not field:
				continue
			parentFields.append(field)
		log.debug("Done generating controlFields for parents")
		log.debug("Yielding control starts for parents")
		for field in reversed(parentFields):
			yield textInfos.FieldCommand("controlStart",field)
		log.debug("Done yielding control starts for parents")
		del parentElements
		log.debug("Yielding balanced fields for textRange")
		# Move through the text range, collecting text and recursing into children
		#: This variable is used to   span lengths of plain text between child ranges as we iterate over getChildren
		childCount=childElements.length if recurseChildren else 0
		if childCount>0:
			tempRange=textRange.clone()
			tempRange.MoveEndpointByRange(UIAHandler.TextPatternRangeEndpoint_End,tempRange,UIAHandler.TextPatternRangeEndpoint_Start)
			if log.isEnabledFor(log.DEBUG):
				log.debug("Child count: %s"%childElements.length)
				log.debug("Walking children")
			lastChildIndex=childCount-1
			lastChildEndDelta=0
			documentTextPattern=self.obj.UIATextPattern
			for index in xrange(childCount):
				childElement=childElements.getElement(index)
				if not childElement or UIAHandler.handler.clientObject.compareElements(childElement,enclosingElement):
					log.debug("NULL childElement. Skipping")
					continue
				if log.isEnabledFor(log.DEBUG):
					log.debug("Fetched child %s (%s)"%(index,childElement.currentLocalizedControlType))
				childRange=documentTextPattern.rangeFromChild(childElement)
				if not childRange:
					log.debug("NULL childRange. Skipping")
					continue
				clippedStart=clippedEnd=False
				if index==lastChildIndex and childRange.CompareEndpoints(UIAHandler.TextPatternRangeEndpoint_Start,textRange,UIAHandler.TextPatternRangeEndpoint_End)>=0:
					log.debug("Child at or past end of textRange. Breaking")
					break
				if index==lastChildIndex:
					lastChildEndDelta=childRange.CompareEndpoints(UIAHandler.TextPatternRangeEndpoint_End,textRange,UIAHandler.TextPatternRangeEndpoint_End)
					if lastChildEndDelta>0:
						log.debug("textRange ended part way through the child. Crop end of childRange to fit")
						childRange.MoveEndpointByRange(UIAHandler.TextPatternRangeEndpoint_End,textRange,UIAHandler.TextPatternRangeEndpoint_End)
						clippedEnd=True
				childStartDelta=childRange.CompareEndpoints(UIAHandler.TextPatternRangeEndpoint_Start,tempRange,UIAHandler.TextPatternRangeEndpoint_End)
				if childStartDelta>0:
					# plain text before this child
					tempRange.MoveEndpointByRange(UIAHandler.TextPatternRangeEndpoint_End,childRange,UIAHandler.TextPatternRangeEndpoint_Start)
					log.debug("Plain text before child")
					for field in self._getTextWithFields_text(tempRange,formatConfig):
						yield field
				elif childStartDelta<0:
					log.debug("textRange started part way through child. Cropping Start of child range to fit" )
					childRange.MoveEndpointByRange(UIAHandler.TextPatternRangeEndpoint_Start,tempRange,UIAHandler.TextPatternRangeEndpoint_End)
					clippedStart=True
				if (index==0 or index==lastChildIndex) and childRange.CompareEndpoints(UIAHandler.TextPatternRangeEndpoint_Start,childRange,UIAHandler.TextPatternRangeEndpoint_End)==0:
					log.debug("childRange is degenerate. Skipping")
					continue
				log.debug("Recursing into child %s"%index)
				for field in self._getTextWithFieldsForUIARange(childElement,childRange,formatConfig,includeRoot=True,alwaysWalkAncestors=False,_rootElementClipped=(clippedStart,clippedEnd)):
					yield field
				log.debug("Done recursing into child %s"%index)
				tempRange.MoveEndpointByRange(UIAHandler.TextPatternRangeEndpoint_Start,childRange,UIAHandler.TextPatternRangeEndpoint_End)
			log.debug("children done")
			# Plain text after the final child
			if tempRange.CompareEndpoints(UIAHandler.TextPatternRangeEndpoint_Start,textRange,UIAHandler.TextPatternRangeEndpoint_End)<0:
				tempRange.MoveEndpointByRange(UIAHandler.TextPatternRangeEndpoint_End,textRange,UIAHandler.TextPatternRangeEndpoint_End)
				log.debug("Yielding final text")
				for field in self._getTextWithFields_text(tempRange,formatConfig):
					yield field
		else: #no children 
			log.debug("no children")
			log.debug("Yielding text") 
			for field in self._getTextWithFields_text(textRange,formatConfig):
				yield field
		for field in parentFields:
			log.debug("Yielding controlEnd for parentElement")
			yield textInfos.FieldCommand("controlEnd",field)
		log.debug("_getTextWithFieldsForUIARange end")

	def getTextWithFields(self,formatConfig=None):
		if not formatConfig:
			formatConfig=config.conf["documentFormatting"]
		fields=list(self._getTextWithFieldsForUIARange(self.obj.UIAElement,self._rangeObj,formatConfig))
		return fields

	def _get_text(self):
		return self._getTextFromUIARange(self._rangeObj)

	def expand(self,unit):
		UIAUnit=UIAHandler.NVDAUnitsToUIAUnits[unit]
		self._rangeObj.ExpandToEnclosingUnit(UIAUnit)

	def move(self,unit,direction,endPoint=None):
		UIAUnit=UIAHandler.NVDAUnitsToUIAUnits[unit]
		if endPoint=="start":
			res=self._rangeObj.MoveEndpointByUnit(UIAHandler.TextPatternRangeEndpoint_Start,UIAUnit,direction)
		elif endPoint=="end":
			res=self._rangeObj.MoveEndpointByUnit(UIAHandler.TextPatternRangeEndpoint_End,UIAUnit,direction)
		else:
			res=self._rangeObj.Move(UIAUnit,direction)
		#Some Implementations of Move and moveEndpointByUnit return a positive number even if the direction is negative
		if direction<0 and res>0:
			res=0-res
		return res

	def copy(self):
		return self.__class__(self.obj,None,_rangeObj=self._rangeObj)

	def collapse(self,end=False):
		if end:
			self._rangeObj.MoveEndpointByRange(UIAHandler.TextPatternRangeEndpoint_Start,self._rangeObj,UIAHandler.TextPatternRangeEndpoint_End)
		else:
			self._rangeObj.MoveEndpointByRange(UIAHandler.TextPatternRangeEndpoint_End,self._rangeObj,UIAHandler.TextPatternRangeEndpoint_Start)

	def compareEndPoints(self,other,which):
		if which.startswith('start'):
			src=UIAHandler.TextPatternRangeEndpoint_Start
		else:
			src=UIAHandler.TextPatternRangeEndpoint_End
		if which.endswith('Start'):
			target=UIAHandler.TextPatternRangeEndpoint_Start
		else:
			target=UIAHandler.TextPatternRangeEndpoint_End
		return self._rangeObj.CompareEndpoints(src,other._rangeObj,target)

	def setEndPoint(self,other,which):
		if which.startswith('start'):
			src=UIAHandler.TextPatternRangeEndpoint_Start
		else:
			src=UIAHandler.TextPatternRangeEndpoint_End
		if which.endswith('Start'):
			target=UIAHandler.TextPatternRangeEndpoint_Start
		else:
			target=UIAHandler.TextPatternRangeEndpoint_End
		self._rangeObj.MoveEndpointByRange(src,other._rangeObj,target)

	def updateSelection(self):
		self._rangeObj.Select()

	updateCaret = updateSelection

class UIA(Window):

	def _get__coreCycleUIAPropertyCacheElementCache(self):
		"""
		A dictionary per core cycle that is ready to map UIA property IDs to UIAElements with that property already cached.
		An example of where multiple cache elements may exist would be where the UIA NVDAObject was instantiated with a UIA element already containing a UI Automation cache (appropriate for generating control fields) but another UIA NVDAObject property (E.g. states) has a set of UIA properties of its own which should be bulk-fetched, and did not exist in the original cache. 
		"""
		return {}

	def _getUIACacheablePropertyValue(self,ID,ignoreDefault=False):
		"""
		Fetches the value for a UI Automation property from an element cache available in this core cycle. If not cached then a new value will be fetched.
		"""
		elementCache=self._coreCycleUIAPropertyCacheElementCache
		# If we have a UIAElement whos own cache contains the property, fetch the value from there
		cacheElement=elementCache.get(ID,None)
		if cacheElement:
			value=cacheElement.getCachedPropertyValueEx(ID,ignoreDefault)
		else:
			# The value is cached nowhere, so ask the UIAElement for its current value for the property
			value=self.UIAElement.getCurrentPropertyValueEx(ID,ignoreDefault)
		return value

	def _prefetchUIACacheForPropertyIDs(self,IDs):
		"""
		Fetch values for all the given UI Automation property IDs in one cache request, making them available for this core cycle.
		"""
		elementCache=self._coreCycleUIAPropertyCacheElementCache
		if elementCache:
			# Ignore any IDs we already have cached values or cache UIAElements for 
			IDs={x for x in IDs if  x not in elementCache}
		if len(IDs)<2:
			# Creating  a UIA cache request for 1 or 0 properties is pointless
			return
		cacheRequest=UIAHandler.handler.clientObject.createCacheRequest()
		for ID in IDs:
			cacheRequest.addProperty(ID)
		cacheElement=self.UIAElement.buildUpdatedCache(cacheRequest)
		for ID in IDs:
			elementCache[ID]=cacheElement

	def findOverlayClasses(self,clsList):
		if self.TextInfo==UIATextInfo:
			clsList.append(EditableTextWithoutAutoSelectDetection)

		UIAControlType=self.UIAElement.cachedControlType
		UIAClassName=self.UIAElement.cachedClassName
		if UIAClassName=="WpfTextView":
			clsList.append(WpfTextView)
		elif EditableTextWithoutAutoSelectDetection in clsList and (UIAClassName=='_WwG' or self.UIAElement.cachedAutomationID.startswith('UIA_AutomationId_Word_Content')):
			from .wordDocument import WordDocument, WordDocumentNode
			if self.role==controlTypes.ROLE_DOCUMENT:
				clsList.append(WordDocument)
			else:
				clsList.append(WordDocumentNode)
		# #5136: Windows 8.x and Windows 10 uses different window class and other attributes for toast notifications.
		elif UIAClassName=="ToastContentHost" and UIAControlType==UIAHandler.UIA_ToolTipControlTypeId: #Windows 8.x
			clsList.append(Toast_win8)
		elif self.windowClassName=="Windows.UI.Core.CoreWindow" and UIAControlType==UIAHandler.UIA_WindowControlTypeId and "ToastView" in self.UIAElement.cachedAutomationId: # Windows 10
			clsList.append(Toast_win10)
		elif self.UIAElement.cachedFrameworkID in ("InternetExplorer","MicrosoftEdge"):
			import edge
			if UIAClassName in ("Internet Explorer_Server","WebView") and self.role==controlTypes.ROLE_PANE:
				clsList.append(edge.EdgeHTMLRootContainer)
			elif (self.UIATextPattern and
				# #6998: Edge normally gives its root node a controlType of pane, but ARIA role="document"  changes the controlType to document
				self.role in (controlTypes.ROLE_PANE,controlTypes.ROLE_DOCUMENT) and 
				self.parent and (isinstance(self.parent,edge.EdgeHTMLRootContainer) or not isinstance(self.parent,edge.EdgeNode))
			): 
				clsList.append(edge.EdgeHTMLRoot)
			elif self.role==controlTypes.ROLE_LIST:
				clsList.append(edge.EdgeList)
			else:
				clsList.append(edge.EdgeNode)
		elif self.role==controlTypes.ROLE_DOCUMENT and self.UIAElement.cachedAutomationId=="Microsoft.Windows.PDF.DocumentView":
				# PDFs
				import edge
				clsList.append(edge.EdgeHTMLRoot)
		if UIAControlType==UIAHandler.UIA_ProgressBarControlTypeId:
			clsList.append(ProgressBar)
		if UIAClassName=="ControlPanelLink":
			clsList.append(ControlPanelLink)
		if UIAClassName=="UIColumnHeader":
			clsList.append(UIColumnHeader)
		elif UIAClassName=="UIItem":
			clsList.append(UIItem)
		elif UIAClassName=="SensitiveSlider":
			clsList.append(SensitiveSlider) 
		if UIAControlType==UIAHandler.UIA_TreeItemControlTypeId:
			clsList.append(TreeviewItem)
		elif UIAControlType==UIAHandler.UIA_ComboBoxControlTypeId:
			try:
				if not self._getUIACacheablePropertyValue(UIAHandler.UIA_IsValuePatternAvailablePropertyId):
					clsList.append(ComboBoxWithoutValuePattern)
			except COMError:
				pass
		elif UIAControlType==UIAHandler.UIA_ListItemControlTypeId:
			clsList.append(ListItem)
		# #5942: In Windows 10 build 14332 and later, Microsoft rewrote various dialog code including that of User Account Control.
		if self.UIAIsWindowElement and UIAClassName in ("#32770","NUIDialog", "Credential Dialog Xaml Host"):
			clsList.append(Dialog)
		# #6241: Try detecting all possible suggestions containers and search fields scattered throughout Windows 10.
		# In Windows 10, allow Start menu search box and Edge's address omnibar to participate in announcing appearance of auto-suggestions.
		if self.UIAElement.cachedAutomationID in ("SearchTextBox", "TextBox", "addressEditBox"):
			clsList.append(SearchField)
		try:
			# Nested block here in order to catch value error and variable binding error when attempting to access automation ID for invalid elements.
			try:
				# #6241: Raw UIA base tree walker is better than simply looking at self.parent when locating suggestion list items.
				parentElement=UIAHandler.handler.baseTreeWalker.GetParentElementBuildCache(self.UIAElement,UIAHandler.handler.baseCacheRequest)
				# Sometimes, fetching parent (list control) via base tree walker fails, especially when dealing with suggestions in Windows10 Start menu.
<<<<<<< HEAD
				if parentElement.cachedAutomationId.lower()=="suggestionslist":
=======
				# Oddly, we need to take care of context menu for Start search suggestions as well.
				if parentElement.cachedAutomationId.lower() in ("suggestionslist", "contextmenu"):
>>>>>>> db6628d3
					clsList.append(SuggestionListItem)
			except COMError:
				pass
		except ValueError:
			pass

		clsList.append(UIA)

		if self.UIAIsWindowElement:
			super(UIA,self).findOverlayClasses(clsList)
			if self.UIATextPattern:
				#Since there is a UIA text pattern, there is no need to use the win32 edit support at all
				import NVDAObjects.window.edit
				for x in list(clsList):
					if issubclass(x,NVDAObjects.window.edit.Edit):
						clsList.remove(x)

	@classmethod
	def kwargsFromSuper(cls,kwargs,relation=None):
		UIAElement=None
		windowHandle=kwargs.get('windowHandle')
		if isinstance(relation,tuple):
			UIAElement=UIAHandler.handler.clientObject.ElementFromPointBuildCache(POINT(relation[0],relation[1]),UIAHandler.handler.baseCacheRequest)
		elif relation=="focus":
			try:
				UIAElement=UIAHandler.handler.clientObject.getFocusedElementBuildCache(UIAHandler.handler.baseCacheRequest)
				# This object may be in a different window, so we need to recalculate the window handle.
				kwargs['windowHandle']=None
			except COMError:
				log.debugWarning("getFocusedElement failed", exc_info=True)
		else:
			UIAElement=UIAHandler.handler.clientObject.ElementFromHandleBuildCache(windowHandle,UIAHandler.handler.baseCacheRequest)
		if not UIAElement:
			return False
		kwargs['UIAElement']=UIAElement
		return True

	def getNormalizedUIATextRangeFromElement(self,UIAElement):
		"""Simply fetches a UIA text range for the given UIAElement, allowing subclasses to process the range first."""
		return UIATextRangeFromElement(self.UIATextPattern,UIAElement)

	def __init__(self,windowHandle=None,UIAElement=None,initialUIACachedPropertyIDs=None):
		"""
		An NVDAObject for a UI Automation element.
		@param windowHandle: if a UIAElement is not specifically given, then this windowHandle is used to fetch its root UIAElement 
		@type windowHandle: int
		@param UIAElement: the UI Automation element that should be represented by this NVDAObject
		The UI Automation element must have been created with a L{UIAHandler.handler.baseCacheRequest}
		@type UIAElement: L{UIAHandler.IUIAutomationElement}
		@param initialUIACachedPropertyIDs: Extra UI Automation properties the given UIAElement has already had cached with a UIA cache request that inherits from L{UIAHandler.handler.baseCacheRequest}.
		Cached values of these properties will be available for the remainder of the current core cycle. After that, new values will be fetched.
		@type initialUIACachedPropertyIDs: L{UIAHandler.IUIAutomationCacheRequest}
		"""
		if not UIAElement:
			raise ValueError("needs a UIA element")

		self.UIAElement=UIAElement

		UIACachedWindowHandle=UIAElement.cachedNativeWindowHandle
		self.UIAIsWindowElement=bool(UIACachedWindowHandle)
		if UIACachedWindowHandle:
			windowHandle=UIACachedWindowHandle
		if not windowHandle:
			windowHandle=UIAHandler.handler.getNearestWindowHandle(UIAElement)
		if not windowHandle:
			raise InvalidNVDAObject("no windowHandle")
		super(UIA,self).__init__(windowHandle=windowHandle)

		self.initialUIACachedPropertyIDs=initialUIACachedPropertyIDs
		if initialUIACachedPropertyIDs:
			elementCache=self._coreCycleUIAPropertyCacheElementCache
			for ID in initialUIACachedPropertyIDs:
				elementCache[ID]=self.UIAElement

	def _isEqual(self,other):
		if not isinstance(other,UIA):
			return False
		try:
			return UIAHandler.handler.clientObject.CompareElements(self.UIAElement,other.UIAElement)
		except:
			return False

	def _get_shouldAllowUIAFocusEvent(self):
		try:
			return bool(self._getUIACacheablePropertyValue(UIAHandler.UIA_HasKeyboardFocusPropertyId))
		except COMError:
			return True

	def _getUIAPattern(self,ID,interface,cache=False):
		punk=self.UIAElement.GetCachedPattern(ID) if cache else self.UIAElement.GetCurrentPattern(ID) 
		if punk:
			return punk.QueryInterface(interface)

	def _get_UIAInvokePattern(self):
		self.UIAInvokePattern=self._getUIAPattern(UIAHandler.UIA_InvokePatternId,UIAHandler.IUIAutomationInvokePattern)
		return self.UIAInvokePattern

	def _get_UIAGridPattern(self):
		self.UIAGridPattern=self._getUIAPattern(UIAHandler.UIA_GridPatternId,UIAHandler.IUIAutomationGridPattern)
		return self.UIAGridPattern

	def _get_UIATogglePattern(self):
		self.UIATogglePattern=self._getUIAPattern(UIAHandler.UIA_TogglePatternId,UIAHandler.IUIAutomationTogglePattern)
		return self.UIATogglePattern

	def _get_UIASelectionItemPattern(self):
		self.UIASelectionItemPattern=self._getUIAPattern(UIAHandler.UIA_SelectionItemPatternId,UIAHandler.IUIAutomationSelectionItemPattern)
		return self.UIASelectionItemPattern

	def _get_UIATextPattern(self):
		self.UIATextPattern=self._getUIAPattern(UIAHandler.UIA_TextPatternId,UIAHandler.IUIAutomationTextPattern,cache=True)
		return self.UIATextPattern

	def _get_UIATextEditPattern(self):
		if not isinstance(UIAHandler.handler.clientObject,UIAHandler.IUIAutomation3):
			return None
		self.UIATextEditPattern=self._getUIAPattern(UIAHandler.UIA_TextEditPatternId,UIAHandler.IUIAutomationTextEditPattern,cache=False)
		return self.UIATextEditPattern

	def _get_UIALegacyIAccessiblePattern(self):
		self.UIALegacyIAccessiblePattern=self._getUIAPattern(UIAHandler.UIA_LegacyIAccessiblePatternId,UIAHandler.IUIAutomationLegacyIAccessiblePattern)
		return self.UIALegacyIAccessiblePattern

	_TextInfo=UIATextInfo
	def _get_TextInfo(self):
		if self.UIATextPattern: return self._TextInfo
		textInfo=super(UIA,self).TextInfo
		if textInfo is NVDAObjectTextInfo and self.UIAIsWindowElement and self.role==controlTypes.ROLE_WINDOW:
			import displayModel
			return displayModel.DisplayModelTextInfo
		return textInfo

	def setFocus(self):
		self.UIAElement.setFocus()

	def _get_devInfo(self):
		info=super(UIA,self).devInfo
		info.append("UIAElement: %r"%self.UIAElement)
		try:
			ret=self.UIAElement.currentAutomationID
		except Exception as e:
			ret="Exception: %s"%e
		info.append("UIA automationID: %s"%ret)
		try:
			ret=self.UIAElement.cachedFrameworkID
		except Exception as e:
			ret="Exception: %s"%e
		info.append("UIA frameworkID: %s"%ret)
		try:
			ret=str(self.UIAElement.getRuntimeID())
		except Exception as e:
			ret="Exception: %s"%e
		info.append("UIA runtimeID: %s"%ret)
		try:
			ret=self.UIAElement.cachedProviderDescription
		except Exception as e:
			ret="Exception: %s"%e
		info.append("UIA providerDescription: %s"%ret)
		try:
			ret=self.UIAElement.currentClassName
		except Exception as e:
			ret="Exception: %s"%e
		info.append("UIA className: %s"%ret)
		return info

	def _get_name(self):
		try:
			return self._getUIACacheablePropertyValue(UIAHandler.UIA_NamePropertyId)
		except COMError:
			return ""

	def _get_role(self):
		role=UIAHandler.UIAControlTypesToNVDARoles.get(self.UIAElement.cachedControlType,controlTypes.ROLE_UNKNOWN)
		if role==controlTypes.ROLE_BUTTON:
			try:
				s=self._getUIACacheablePropertyValue(UIAHandler.UIA_ToggleToggleStatePropertyId,True)
			except COMError:
				s=UIAHandler.handler.reservedNotSupportedValue
			if s!=UIAHandler.handler.reservedNotSupportedValue:
				role=controlTypes.ROLE_TOGGLEBUTTON
		elif role in (controlTypes.ROLE_UNKNOWN,controlTypes.ROLE_PANE,controlTypes.ROLE_WINDOW) and self.windowHandle:
			superRole=super(UIA,self).role
			if superRole!=controlTypes.ROLE_WINDOW:
				role=superRole
		return role

	def _get_description(self):
		try:
			return self._getUIACacheablePropertyValue(UIAHandler.UIA_HelpTextPropertyId) or ""
		except COMError:
			return ""

	def _get_keyboardShortcut(self):
		# Build the keyboard shortcuts list early for readability.
		shortcuts = []
		accessKey = self._getUIACacheablePropertyValue(UIAHandler.UIA_AccessKeyPropertyId)
		# #6779: Don't add access key to the shortcut list if UIA says access key is None, resolves concatenation error in focus events, object navigation and so on.
		# In rare cases, access key itself is None.
		if accessKey:
			shortcuts.append(accessKey)
		acceleratorKey = self._getUIACacheablePropertyValue(UIAHandler.UIA_AcceleratorKeyPropertyId)
		# Same case as access key.
		if acceleratorKey:
			shortcuts.append(acceleratorKey)
		# #6790: Do not add two spaces unless both access key and accelerator are present in order to not waste string real estate.
		return "  ".join(shortcuts) if shortcuts else ""

	_UIAStatesPropertyIDs={
		UIAHandler.UIA_HasKeyboardFocusPropertyId,
		UIAHandler.UIA_SelectionItemIsSelectedPropertyId,
		UIAHandler.UIA_IsDataValidForFormPropertyId,
		UIAHandler.UIA_IsRequiredForFormPropertyId,
		UIAHandler.UIA_ValueIsReadOnlyPropertyId,
		UIAHandler.UIA_ExpandCollapseExpandCollapseStatePropertyId,
		UIAHandler.UIA_ToggleToggleStatePropertyId,
		UIAHandler.UIA_IsKeyboardFocusablePropertyId,
		UIAHandler.UIA_IsPasswordPropertyId,
		UIAHandler.UIA_IsSelectionItemPatternAvailablePropertyId,
		UIAHandler.UIA_IsEnabledPropertyId
	}  if UIAHandler.isUIAAvailable else set()

	def _get_states(self):
		states=set()
		self._prefetchUIACacheForPropertyIDs(self._UIAStatesPropertyIDs)
		try:
			hasKeyboardFocus=self._getUIACacheablePropertyValue(UIAHandler.UIA_HasKeyboardFocusPropertyId)
		except COMError:
			hasKeyboardFocus=False
		if hasKeyboardFocus:
			states.add(controlTypes.STATE_FOCUSED)
		if self._getUIACacheablePropertyValue(UIAHandler.UIA_IsKeyboardFocusablePropertyId):
			states.add(controlTypes.STATE_FOCUSABLE)
		if self._getUIACacheablePropertyValue(UIAHandler.UIA_IsPasswordPropertyId):
			states.add(controlTypes.STATE_PROTECTED)
		# Don't fetch the role unless we must, but never fetch it more than once.
		role=None
		if self._getUIACacheablePropertyValue(UIAHandler.UIA_IsSelectionItemPatternAvailablePropertyId):
			role=self.role
			states.add(controlTypes.STATE_CHECKABLE if role==controlTypes.ROLE_RADIOBUTTON else controlTypes.STATE_SELECTABLE)
			if self._getUIACacheablePropertyValue(UIAHandler.UIA_SelectionItemIsSelectedPropertyId):
				states.add(controlTypes.STATE_CHECKED if role==controlTypes.ROLE_RADIOBUTTON else controlTypes.STATE_SELECTED)
		if not self._getUIACacheablePropertyValue(UIAHandler.UIA_IsEnabledPropertyId,True):
			states.add(controlTypes.STATE_UNAVAILABLE)
		try:
			isDataValid=self._getUIACacheablePropertyValue(UIAHandler.UIA_IsDataValidForFormPropertyId,True)
		except COMError:
			isDataValid=UIAHandler.handler.reservedNotSupportedValue
		if not isDataValid:
			states.add(controlTypes.STATE_INVALID_ENTRY)
		if self._getUIACacheablePropertyValue(UIAHandler.UIA_IsRequiredForFormPropertyId):
			states.add(controlTypes.STATE_REQUIRED)
		try:
			isReadOnly=self._getUIACacheablePropertyValue(UIAHandler.UIA_ValueIsReadOnlyPropertyId,True)
		except COMError:
			isReadOnly=UIAHandler.handler.reservedNotSupportedValue
		if isReadOnly and isReadOnly!=UIAHandler.handler.reservedNotSupportedValue:
			states.add(controlTypes.STATE_READONLY)
		try:
			s=self._getUIACacheablePropertyValue(UIAHandler.UIA_ExpandCollapseExpandCollapseStatePropertyId,True)
		except COMError:
			s=UIAHandler.handler.reservedNotSupportedValue
		if s!=UIAHandler.handler.reservedNotSupportedValue:
			if s==UIAHandler.ExpandCollapseState_Collapsed:
				states.add(controlTypes.STATE_COLLAPSED)
			elif s==UIAHandler.ExpandCollapseState_Expanded:
				states.add(controlTypes.STATE_EXPANDED)
		try:
			s=self._getUIACacheablePropertyValue(UIAHandler.UIA_ToggleToggleStatePropertyId,True)
		except COMError:
			s=UIAHandler.handler.reservedNotSupportedValue
		if s!=UIAHandler.handler.reservedNotSupportedValue:
			if not role:
				role=self.role
			if role==controlTypes.ROLE_TOGGLEBUTTON:
				if s==UIAHandler.ToggleState_On:
					states.add(controlTypes.STATE_PRESSED)
			else:
				states.add(controlTypes.STATE_CHECKABLE)
				if s==UIAHandler.ToggleState_On:
					states.add(controlTypes.STATE_CHECKED)
		return states

	def _get_presentationType(self):
		presentationType=super(UIA,self).presentationType
		# UIA NVDAObjects can only be considered content if UI Automation considers them both a control and content.
		if presentationType==self.presType_content and not (self.UIAElement.cachedIsContentElement and self.UIAElement.cachedIsControlElement):
			presentationType=self.presType_layout
		return presentationType 

	def correctAPIForRelation(self, obj, relation=None):
		if obj and self.windowHandle != obj.windowHandle and not obj.UIAElement.cachedNativeWindowHandle:
			# The target element is not the root element for the window, so don't change API class; i.e. always use UIA.
			return obj
		return super(UIA, self).correctAPIForRelation(obj, relation)

	def _get_parent(self):
		try:
			parentElement=UIAHandler.handler.baseTreeWalker.GetParentElementBuildCache(self.UIAElement,UIAHandler.handler.baseCacheRequest)
		except COMError:
			parentElement=None
		if not parentElement:
			return super(UIA,self).parent
		if not parentElement.CachedNativeWindowHandle and not self.UIAElement.CachedNativeWindowHandle:
			# Neither self or parent have a window handle themselves, so their nearest window handle will be the same.
			# Cache this on the parent if cached on self, to avoid fetching it later.
			try:
				parentElement._nearestWindowHandle=self.UIAElement._nearestWindowHandle
			except AttributeError:
				# _nearestWindowHandle may not exist on self if self was instantiated given a windowHandle.
				pass
		return self.correctAPIForRelation(UIA(UIAElement=parentElement),relation="parent")

	def _get_previous(self):
		try:
			previousElement=UIAHandler.handler.baseTreeWalker.GetPreviousSiblingElementBuildCache(self.UIAElement,UIAHandler.handler.baseCacheRequest)
		except COMError:
			log.debugWarning("Tree walker failed", exc_info=True)
			return None
		if not previousElement:
			return None
		return self.correctAPIForRelation(UIA(UIAElement=previousElement))

	def _get_next(self):
		try:
			nextElement=UIAHandler.handler.baseTreeWalker.GetNextSiblingElementBuildCache(self.UIAElement,UIAHandler.handler.baseCacheRequest)
		except COMError:
			log.debugWarning("Tree walker failed", exc_info=True)
			return None
		if not nextElement:
			return None
		return self.correctAPIForRelation(UIA(UIAElement=nextElement))

	def _get_firstChild(self):
		try:
			firstChildElement=UIAHandler.handler.baseTreeWalker.GetFirstChildElementBuildCache(self.UIAElement,UIAHandler.handler.baseCacheRequest)
		except COMError:
			log.debugWarning("Tree walker failed", exc_info=True)
			return None
		if not firstChildElement:
			return None
		return self.correctAPIForRelation(UIA(UIAElement=firstChildElement))

	def _get_lastChild(self):
		try:
			lastChildElement=UIAHandler.handler.baseTreeWalker.GetLastChildElementBuildCache(self.UIAElement,UIAHandler.handler.baseCacheRequest)
		except COMError:
			log.debugWarning("Tree walker failed", exc_info=True)
			return None
		if not lastChildElement:
			return None
		return self.correctAPIForRelation(UIA(UIAElement=lastChildElement))

	def _get_children(self):
		childrenCacheRequest=UIAHandler.handler.baseCacheRequest.clone()
		childrenCacheRequest.TreeScope=UIAHandler.TreeScope_Children
		try:
			cachedChildren=self.UIAElement.buildUpdatedCache(childrenCacheRequest).getCachedChildren()
		except COMError as e:
			log.debugWarning("Could not fetch cached children from UIA element: %s"%e)
			return super(UIA,self).children
		children=[]
		if not cachedChildren:
			# GetCachedChildren returns null if there are no children.
			return children
		for index in xrange(cachedChildren.length):
			e=cachedChildren.getElement(index)
			windowHandle=e.cachedNativeWindowHandle or self.windowHandle
			children.append(self.correctAPIForRelation(UIA(windowHandle=windowHandle,UIAElement=e)))
		return children

	def _get_rowNumber(self):
		val=self._getUIACacheablePropertyValue(UIAHandler.UIA_GridItemRowPropertyId,True)
		if val!=UIAHandler.handler.reservedNotSupportedValue:
			return val+1
		raise NotImplementedError

	def _get_rowSpan(self):
		val=self._getUIACacheablePropertyValue(UIAHandler.UIA_GridItemRowSpanPropertyId,True)
		if val!=UIAHandler.handler.reservedNotSupportedValue:
			return val
		return 1

	def _get_rowHeaderText(self):
		val=self._getUIACacheablePropertyValue(UIAHandler.UIA_TableItemRowHeaderItemsPropertyId ,True)
		if val==UIAHandler.handler.reservedNotSupportedValue:
			raise NotImplementedError
		val=val.QueryInterface(UIAHandler.IUIAutomationElementArray)
		textList=[]
		for i in xrange(val.length):
			e=val.getElement(i)
			obj=UIA(windowHandle=self.windowHandle,UIAElement=e.buildUpdatedCache(UIAHandler.handler.baseCacheRequest))
			if not obj: continue
			text=obj.makeTextInfo(textInfos.POSITION_ALL).text
			textList.append(text)
		return " ".join(textList)

	def _get_columnNumber(self):
		val=self._getUIACacheablePropertyValue(UIAHandler.UIA_GridItemColumnPropertyId,True)
		if val!=UIAHandler.handler.reservedNotSupportedValue:
			return val+1
		raise NotImplementedError

	def _get_columnSpan(self):
		val=self._getUIACacheablePropertyValue(UIAHandler.UIA_GridItemColumnSpanPropertyId,True)
		if val!=UIAHandler.handler.reservedNotSupportedValue:
			return val
		return 1

	def _get_columnHeaderText(self):
		val=self._getUIACacheablePropertyValue(UIAHandler.UIA_TableItemColumnHeaderItemsPropertyId ,True)
		if val==UIAHandler.handler.reservedNotSupportedValue:
			raise NotImplementedError
		val=val.QueryInterface(UIAHandler.IUIAutomationElementArray)
		textList=[]
		for i in xrange(val.length):
			e=val.getElement(i)
			obj=UIA(windowHandle=self.windowHandle,UIAElement=e.buildUpdatedCache(UIAHandler.handler.baseCacheRequest))
			if not obj: continue
			text=obj.makeTextInfo(textInfos.POSITION_ALL).text
			textList.append(text)
		return " ".join(textList)

	def _get_rowCount(self):
		val=self._getUIACacheablePropertyValue(UIAHandler.UIA_GridRowCountPropertyId,True)
		if val!=UIAHandler.handler.reservedNotSupportedValue:
			return val
		raise NotImplementedError

	def _get_columnCount(self):
		val=self._getUIACacheablePropertyValue(UIAHandler.UIA_GridColumnCountPropertyId,True)
		if val!=UIAHandler.handler.reservedNotSupportedValue:
			return val
		raise NotImplementedError

	def _get_table(self):
		val=self._getUIACacheablePropertyValue(UIAHandler.UIA_GridItemContainingGridPropertyId ,True)
		if val!=UIAHandler.handler.reservedNotSupportedValue:
			e=val.QueryInterface(UIAHandler.IUIAutomationElement).buildUpdatedCache(UIAHandler.handler.baseCacheRequest)
			return UIA(UIAElement=e)
		raise NotImplementedError

	def _get_processID(self):
		return self.UIAElement.cachedProcessId

	def _get_location(self):
		try:
			r=self._getUIACacheablePropertyValue(UIAHandler.UIA_BoundingRectanglePropertyId)
		except COMError:
			return None
		if r is None:
			return
		# r is a tuple of floats representing left, top, width and height.
		# However, most NVDA code expecs location coordinates to be ints 
		left=int(r[0])
		top=int(r[1])
		width=int(r[2])
		height=int(r[3])
		return left,top,width,height

	def _get_value(self):
		val=self._getUIACacheablePropertyValue(UIAHandler.UIA_RangeValueValuePropertyId,True)
		if val!=UIAHandler.handler.reservedNotSupportedValue:
			minVal=self._getUIACacheablePropertyValue(UIAHandler.UIA_RangeValueMinimumPropertyId,False)
			maxVal=self._getUIACacheablePropertyValue(UIAHandler.UIA_RangeValueMaximumPropertyId,False)
			if minVal==maxVal:
				# There is no range.
				return "0"
			val=((val-minVal)/(maxVal-minVal))*100.0
			return "%d"%round(val,4)
		val=self._getUIACacheablePropertyValue(UIAHandler.UIA_ValueValuePropertyId,True)
		if val!=UIAHandler.handler.reservedNotSupportedValue:
			return val

	def _get_actionCount(self):
		if self.UIAInvokePattern:
			return 1
		return 0

	def getActionName(self,index=None):
		if not index:
			index=self.defaultActionIndex
		if index==0 and self.UIAInvokePattern:
			return _("invoke")
		raise NotImplementedError

	def doAction(self,index=None):
		if not index:
			index=self.defaultActionIndex
		if index==0:
			if self.UIAInvokePattern:
				self.UIAInvokePattern.Invoke()
			elif self.UIATogglePattern:
				self.UIATogglePattern.toggle()
			elif self.UIASelectionItemPattern:
				self.UIASelectionItemPattern.select()
			return
		raise NotImplementedError

	def _get_hasFocus(self):
		try:
			return self._getUIACacheablePropertyValue(UIAHandler.UIA_HasKeyboardFocusPropertyId)
		except COMError:
			return False

	def _get_positionInfo(self):
		info=super(UIA,self).positionInfo or {}
		itemIndex=0
		try:
			itemIndex=self._getUIACacheablePropertyValue(UIAHandler.UIA_PositionInSetPropertyId)
		except COMError:
			pass
		if itemIndex>0:
			info['indexInGroup']=itemIndex
			itemCount=0
			try:
				itemCount=self._getUIACacheablePropertyValue(UIAHandler.UIA_SizeOfSetPropertyId)
			except COMError:
				pass
			if itemCount>0:
				info['similarItemsInGroup']=itemCount
		try:
			level=self._getUIACacheablePropertyValue(UIAHandler.UIA_LevelPropertyId)
		except COMError:
			level=None
		if level is not None and level>0:
			info["level"]=level
		return info

	def scrollIntoView(self):
		pass

	def _get_controllerFor(self):
		e=self._getUIACacheablePropertyValue(UIAHandler.UIA_ControllerForPropertyId)
		if UIAHandler.handler.clientObject.checkNotSupported(e):
			return None
		a=e.QueryInterface(UIAHandler.IUIAutomationElementArray)
		objList=[]
		for index in xrange(a.length):
			e=a.getElement(index)
			e=e.buildUpdatedCache(UIAHandler.handler.baseCacheRequest)
			obj=UIA(UIAElement=e)
			if obj:
				objList.append(obj)
		return objList

	def event_UIA_elementSelected(self):
		self.event_stateChange()

	def event_valueChange(self):
		if isinstance(self, EditableTextWithoutAutoSelectDetection):
			return
		return super(UIA, self).event_valueChange()

	def event_UIA_systemAlert(self):
		"""
		A base implementation for UI Automation's system Alert event.
		This just reports the element that received the alert in speech and braille, similar to how focus is presented.
		Skype for business toast notifications being one example.
		"""
		speech.speakObject(self, reason=controlTypes.REASON_FOCUS)
		# Ideally, we wouldn't use getBrailleTextForProperties directly.
		braille.handler.message(braille.getBrailleTextForProperties(name=self.name, role=self.role))

class TreeviewItem(UIA):

	def _get_value(self):
		return ""

	def _get__level(self):
		level=0
		obj=self
		while obj: 
			level+=1
			parent=obj.parent=obj.parent
			if not parent or parent==obj or parent.role!=controlTypes.ROLE_TREEVIEWITEM:
				return level
			obj=parent
		return level

	def _get_positionInfo(self):
		info=super(TreeviewItem,self).positionInfo or {}
		info['level']=self._level
		return info

class UIColumnHeader(UIA):

	def _get_description(self):
		description=super(UIColumnHeader,self).description
		try:
			itemStatus=self._getUIACacheablePropertyValue(UIAHandler.UIA_ItemStatusPropertyId)
		except COMError:
			itemStatus=""
		return " ".join([x for x in (description,itemStatus) if x and not x.isspace()])

class UIItem(UIA):
	"""UIA list items in an Items View repeate the name as the value"""

	def _get_positionInfo(self):
		info={}
		itemIndex=0
		try:
			itemIndex=self._getUIACacheablePropertyValue(UIAHandler.handler.ItemIndex_PropertyId)
		except COMError:
			pass
		if itemIndex>0:
			info['indexInGroup']=itemIndex
			try:
				e=self._getUIACacheablePropertyValue(UIAHandler.UIA_SelectionItemSelectionContainerPropertyId)
				if e: e=e.QueryInterface(UIAHandler.IUIAutomationElement)
			except COMError:
				e=None
			if e:
				try:
					itemCount=e.getCurrentPropertyValue(UIAHandler.handler.ItemCount_PropertyId)
				except COMError:
					itemCount=0
				if itemCount>0:
					info['similarItemsInGroup']=itemCount
		return info

	def _get_value(self):
		return ""

class SensitiveSlider(UIA):
	"""A slider that tends to give focus to its thumb control"""

	def event_focusEntered(self):
		self.reportFocus()

	def event_valueChange(self):
		focusParent=api.getFocusObject().parent
		if self==focusParent:
			speech.speakObjectProperties(self,value=True,reason=controlTypes.REASON_CHANGE)
		else:
			super(SensitiveSlider,self).event_valueChange()

class ControlPanelLink(UIA):

	def _get_description(self):
		desc=super(ControlPanelLink,self).description
		try:
			i=desc.find('\n')
		except:
			i=None
		if i:
			desc=desc[i+1:]
		return desc

class ComboBoxWithoutValuePattern(UIA):
	"""A combo box without the Value pattern.
	UIA combo boxes don't necessarily support the Value pattern unless they take arbitrary text values.
	However, NVDA expects combo boxes to have a value and to fire valueChange events.
	The value is obtained by retrieving the selected item's name.
	The valueChange event is fired on this object by L{ListItem.event_stateChange}.
	"""

	def _get_UIASelectionPattern(self):
		punk = self.UIAElement.GetCurrentPattern(UIAHandler.UIA_SelectionPatternId)
		if punk:
			self.UIASelectionPattern = punk.QueryInterface(UIAHandler.IUIAutomationSelectionPattern)
		else:
			self.UIASelectionPattern = None
		return self.UIASelectionPattern

	def _get_value(self):
		try:
			return self.UIASelectionPattern.GetCurrentSelection().GetElement(0).CurrentName
		except (COMError, AttributeError):
			return None

class ListItem(UIA):

	def event_stateChange(self):
		if not self.hasFocus:
			parent = self.parent
			focus=api.getFocusObject()
			if parent and parent==focus and (isinstance(parent, ComboBoxWithoutValuePattern)
				or (parent._getUIACacheablePropertyValue(UIAHandler.UIA_IsValuePatternAvailablePropertyId) and parent.windowClassName.startswith("Windows.UI.Core"))):
				# #6337: This is an item in a combo box without the Value pattern or does not raise value change event.
				# This item has been selected, so notify the combo box that its value has changed.
				focus.event_valueChange()
		super(ListItem, self).event_stateChange()

class Dialog(Dialog):
	role=controlTypes.ROLE_DIALOG

class Toast_win8(Notification, UIA):

	event_UIA_toolTipOpened=Notification.event_alert

class Toast_win10(Notification, UIA):

	# #6096: Windows 10 build 14366 and later does not fire tooltip event when toasts appear.
	if sys.getwindowsversion().build > 10586:
		event_UIA_window_windowOpen=Notification.event_alert
	else:
		event_UIA_toolTipOpened=Notification.event_alert

#WpfTextView fires name state changes once a second, plus when IUIAutomationTextRange::GetAttributeValue is called.
#This causes major lags when using this control with Braille in NVDA. (#2759) 
#For now just ignore the events.
class WpfTextView(UIA):

	def event_nameChange(self):
		return

	def event_stateChange(self):
		return

class SearchField(EditableTextWithSuggestions, UIA):
	"""An edit field that presents suggestions based on a search term.
	"""

	def event_UIA_controllerFor(self):
		# Only useful if suggestions appear and disappear.
		if self == api.getFocusObject() and len(self.controllerFor)>0:
			self.event_suggestionsOpened()
		else:
			self.event_suggestionsClosed()


class SuggestionListItem(UIA):
	"""Recent Windows releases use suggestions lists for various things, including Start menu suggestions, Store, Settings app and so on.
	"""

	role=controlTypes.ROLE_LISTITEM

	def event_UIA_elementSelected(self):
		focusControllerFor=api.getFocusObject().controllerFor
		if len(focusControllerFor)>0 and focusControllerFor[0].appModule is self.appModule and self.name:
			speech.cancelSpeech()
			api.setNavigatorObject(self)
			self.reportFocus()
			# Display results as flash messages.
			braille.handler.message(braille.getBrailleTextForProperties(name=self.name, role=self.role, positionInfo=self.positionInfo))
<|MERGE_RESOLUTION|>--- conflicted
+++ resolved
@@ -1,1496 +1,1492 @@
-#NVDAObjects/UIA/__init__.py
-#A part of NonVisual Desktop Access (NVDA)
-#This file is covered by the GNU General Public License.
-#See the file COPYING for more details.
-#Copyright (C) 2009-2017 NV Access Limited, Joseph Lee, Mohammad Suliman
-
-"""Support for UI Automation (UIA) controls."""
-
-from ctypes import byref
-from ctypes.wintypes import POINT, RECT
-from comtypes import COMError
-from comtypes.automation import VARIANT
-import weakref
-import sys
-import numbers
-import colors
-import languageHandler
-import UIAHandler
-import globalVars
-import eventHandler
-import controlTypes
-import config
-import speech
-import api
-import textInfos
-from logHandler import log
-from UIAUtils import *
-from NVDAObjects.window import Window
-from NVDAObjects import NVDAObjectTextInfo, InvalidNVDAObject
-from NVDAObjects.behaviors import ProgressBar, EditableTextWithoutAutoSelectDetection, Dialog, Notification, EditableTextWithSuggestions
-import braille
-
-class UIATextInfo(textInfos.TextInfo):
-
-	_cache_controlFieldNVDAObjectClass=True
-	def _get_controlFieldNVDAObjectClass(self):
-		"""
-		The NVDAObject class to be used by the _getTextWithFieldsForUIARange method when instantiating NVDAObjects in order to generate control fields for content.
-		L{UIA} is usually what you want, but if you know the class will always mutate to a certain subclass (E.g. WordDocumentNode) then performance gains can be made by returning the subclass here.
-		"""
-		return UIA
-
-	# UIA property IDs that should be automatically cached for control fields
-	_controlFieldUIACachedPropertyIDs={
-		UIAHandler.UIA_IsValuePatternAvailablePropertyId,
-		UIAHandler.UIA_HasKeyboardFocusPropertyId,
-		UIAHandler.UIA_NamePropertyId,
-		UIAHandler.UIA_ToggleToggleStatePropertyId,
-		UIAHandler.UIA_HelpTextPropertyId,
-		UIAHandler.UIA_AccessKeyPropertyId,
-		UIAHandler.UIA_AcceleratorKeyPropertyId,
-		UIAHandler.UIA_HasKeyboardFocusPropertyId,
-		UIAHandler.UIA_SelectionItemIsSelectedPropertyId,
-		UIAHandler.UIA_IsDataValidForFormPropertyId,
-		UIAHandler.UIA_IsRequiredForFormPropertyId,
-		UIAHandler.UIA_ValueIsReadOnlyPropertyId,
-		UIAHandler.UIA_ExpandCollapseExpandCollapseStatePropertyId,
-		UIAHandler.UIA_ToggleToggleStatePropertyId,
-		UIAHandler.UIA_IsKeyboardFocusablePropertyId,
-		UIAHandler.UIA_IsPasswordPropertyId,
-		UIAHandler.UIA_IsSelectionItemPatternAvailablePropertyId,
-		UIAHandler.UIA_GridItemRowPropertyId,
-		UIAHandler.UIA_TableItemRowHeaderItemsPropertyId,
-		UIAHandler.UIA_GridItemColumnPropertyId,
-		UIAHandler.UIA_TableItemColumnHeaderItemsPropertyId,
-		UIAHandler.UIA_GridRowCountPropertyId,
-		UIAHandler.UIA_GridColumnCountPropertyId,
-		UIAHandler.UIA_GridItemContainingGridPropertyId,
-		UIAHandler.UIA_RangeValueValuePropertyId,
-		UIAHandler.UIA_RangeValueMinimumPropertyId,
-		UIAHandler.UIA_RangeValueMaximumPropertyId,
-		UIAHandler.UIA_ValueValuePropertyId,
-		UIAHandler.UIA_PositionInSetPropertyId,
-		UIAHandler.UIA_SizeOfSetPropertyId,
-		UIAHandler.UIA_AriaRolePropertyId,
-		UIAHandler.UIA_LocalizedLandmarkTypePropertyId,
-		UIAHandler.UIA_AriaPropertiesPropertyId,
-		UIAHandler.UIA_LevelPropertyId,
-		UIAHandler.UIA_IsEnabledPropertyId,
-	} if UIAHandler.isUIAAvailable else set()
-
-	def _get__controlFieldUIACacheRequest(self):
-		""" The UIA cacheRequest object that will be used when fetching all UIA elements needed when generating control fields for this TextInfo's content."""
-		cacheRequest=UIAHandler.handler.baseCacheRequest.clone()
-		for ID in self._controlFieldUIACachedPropertyIDs:
-			try:
-				cacheRequest.addProperty(ID)
-			except COMError:
-				pass
-		UIATextInfo._controlFieldUIACacheRequest=self._controlFieldUIACacheRequest=cacheRequest
-		return cacheRequest
-
-	#: The UI Automation text units (in order of resolution) that should be used when fetching formatting.
-	UIAFormatUnits=[
-		UIAHandler.TextUnit_Format,
-		UIAHandler.TextUnit_Word,
-		UIAHandler.TextUnit_Character
-	] if UIAHandler.isUIAAvailable else []
-
-	def find(self,text,caseSensitive=False,reverse=False):
-		tempRange=self._rangeObj.clone()
-		documentRange=self.obj.UIATextPattern.documentRange
-		if reverse:
-			tempRange.MoveEndpointByRange(UIAHandler.TextPatternRangeEndpoint_Start,documentRange,UIAHandler.TextPatternRangeEndpoint_Start)
-		else:
-			if tempRange.move(UIAHandler.TextUnit_Character,1)==0:
-				return False
-			tempRange.MoveEndpointByRange(UIAHandler.TextPatternRangeEndpoint_End,documentRange,UIAHandler.TextPatternRangeEndpoint_End)
-		try:
-			r=tempRange.findText(text,reverse,not caseSensitive)
-		except COMError:
-			r=None
-		if r:
-			r.MoveEndpointByRange(UIAHandler.TextPatternRangeEndpoint_End,r,UIAHandler.TextPatternRangeEndpoint_Start)
-			self._rangeObj=r
-			return True
-		return False
-
-	def _getFormatFieldAtRange(self,textRange,formatConfig,ignoreMixedValues=False):
-		"""
-		Fetches formatting for the given UI Automation Text range.
-		@ param textRange: the text range whos formatting should be fetched.
-		@type textRange: L{UIAutomation.IUIAutomationTextRange}
-		@param formatConfig: the types of formatting requested.
-		@ type formatConfig: a dictionary of NVDA document formatting configuration keys with values set to true for those types that should be fetched.
-		@param ignoreMixedValues: If True, formatting that is mixed according to UI Automation will not be included. If False, L{UIAUtils.MixedAttributeError} will be raised if UI Automation gives back a mixed attribute value signifying that the caller may want to try again with a smaller range. 
-		@type: bool
-		@return: The formatting for the given text range.
-		@rtype: L{textInfos.FormatField}
-		"""
-		formatField=textInfos.FormatField()
-		if not isinstance(textRange,UIAHandler.IUIAutomationTextRange):
-			raise ValueError("%s is not a text range"%textRange)
-		try:
-			textRange=textRange.QueryInterface(UIAHandler.IUIAutomationTextRange3)
-		except (COMError,AttributeError):
-			fetcher=UIATextRangeAttributeValueFetcher(textRange)
-		else:
-			# Precalculate all the IDs we could possibly need so that they can be fetched in one cross-process call where supported
-			IDs=set()
-			if formatConfig["reportFontName"]:
-				IDs.add(UIAHandler.UIA_FontNameAttributeId)
-			if formatConfig["reportFontSize"]:
-				IDs.add(UIAHandler.UIA_FontSizeAttributeId)
-			if formatConfig["reportFontAttributes"]:
-				IDs.update({UIAHandler.UIA_FontWeightAttributeId,UIAHandler.UIA_IsItalicAttributeId,UIAHandler.UIA_UnderlineStyleAttributeId,UIAHandler.UIA_StrikethroughStyleAttributeId,UIAHandler.UIA_IsSuperscriptAttributeId,UIAHandler.UIA_IsSubscriptAttributeId,})
-			if formatConfig["reportAlignment"]:
-				IDs.add(UIAHandler.UIA_HorizontalTextAlignmentAttributeId)
-			if formatConfig["reportColor"]:
-				IDs.add(UIAHandler.UIA_BackgroundColorAttributeId)
-				IDs.add(UIAHandler.UIA_ForegroundColorAttributeId)
-			if formatConfig['reportLinks']:
-				IDs.add(UIAHandler.UIA_LinkAttributeId)
-			if formatConfig["reportHeadings"]:
-				IDs.add(UIAHandler.UIA_StyleIdAttributeId)
-			if formatConfig["reportSpellingErrors"]:
-				IDs.add(UIAHandler.UIA_AnnotationTypesAttributeId)
-			IDs.add(UIAHandler.UIA_CultureAttributeId)
-			fetcher=BulkUIATextRangeAttributeValueFetcher(textRange,IDs)
-		if formatConfig["reportFontName"]:
-			val=fetcher.getValue(UIAHandler.UIA_FontNameAttributeId,ignoreMixedValues=ignoreMixedValues)
-			if val!=UIAHandler.handler.reservedNotSupportedValue:
-				formatField["font-name"]=val
-		if formatConfig["reportFontSize"]:
-			val=fetcher.getValue(UIAHandler.UIA_FontSizeAttributeId,ignoreMixedValues=ignoreMixedValues)
-			if isinstance(val,numbers.Number):
-				formatField['font-size']="%g pt"%float(val)
-		if formatConfig["reportFontAttributes"]:
-			val=fetcher.getValue(UIAHandler.UIA_FontWeightAttributeId,ignoreMixedValues=ignoreMixedValues)
-			if isinstance(val,int):
-				formatField['bold']=(val>=700)
-			val=fetcher.getValue(UIAHandler.UIA_IsItalicAttributeId,ignoreMixedValues=ignoreMixedValues)
-			if val!=UIAHandler.handler.reservedNotSupportedValue:
-				formatField['italic']=val
-			val=fetcher.getValue(UIAHandler.UIA_UnderlineStyleAttributeId,ignoreMixedValues=ignoreMixedValues)
-			if val!=UIAHandler.handler.reservedNotSupportedValue:
-				formatField['underline']=bool(val)
-			val=fetcher.getValue(UIAHandler.UIA_StrikethroughStyleAttributeId,ignoreMixedValues=ignoreMixedValues)
-			if val!=UIAHandler.handler.reservedNotSupportedValue:
-				formatField['strikethrough']=bool(val)
-			textPosition=None
-			val=fetcher.getValue(UIAHandler.UIA_IsSuperscriptAttributeId,ignoreMixedValues=ignoreMixedValues)
-			if val!=UIAHandler.handler.reservedNotSupportedValue and val:
-				textPosition='super'
-			else:
-				val=fetcher.getValue(UIAHandler.UIA_IsSubscriptAttributeId,ignoreMixedValues=ignoreMixedValues)
-				if val!=UIAHandler.handler.reservedNotSupportedValue and val:
-					textPosition="sub"
-				else:
-					textPosition="baseline"
-			if textPosition:
-				formatField['text-position']=textPosition
-		if formatConfig["reportAlignment"]:
-			val=fetcher.getValue(UIAHandler.UIA_HorizontalTextAlignmentAttributeId,ignoreMixedValues=ignoreMixedValues)
-			if val==UIAHandler.HorizontalTextAlignment_Left:
-				val="left"
-			elif val==UIAHandler.HorizontalTextAlignment_Centered:
-				val="center"
-			elif val==UIAHandler.HorizontalTextAlignment_Right:
-				val="right"
-			elif val==UIAHandler.HorizontalTextAlignment_Justified:
-				val="justify"
-			else:
-				val=None
-			if val:
-				formatField['text-align']=val
-		if formatConfig["reportColor"]:
-			val=fetcher.getValue(UIAHandler.UIA_BackgroundColorAttributeId,ignoreMixedValues=ignoreMixedValues)
-			if isinstance(val,int):
-				formatField['background-color']=colors.RGB.fromCOLORREF(val)
-			val=fetcher.getValue(UIAHandler.UIA_ForegroundColorAttributeId,ignoreMixedValues=ignoreMixedValues)
-			if isinstance(val,int):
-				formatField['color']=colors.RGB.fromCOLORREF(val)
-		if formatConfig['reportLinks']:
-			val=fetcher.getValue(UIAHandler.UIA_LinkAttributeId,ignoreMixedValues=ignoreMixedValues)
-			if val!=UIAHandler.handler.reservedNotSupportedValue:
-				if val:
-					formatField['link']
-		if formatConfig["reportHeadings"]:
-			styleIDValue=fetcher.getValue(UIAHandler.UIA_StyleIdAttributeId,ignoreMixedValues=ignoreMixedValues)
-			if UIAHandler.StyleId_Heading1<=styleIDValue<=UIAHandler.StyleId_Heading9: 
-				formatField["heading-level"]=(styleIDValue-UIAHandler.StyleId_Heading1)+1
-		if formatConfig["reportSpellingErrors"]:
-			annotationTypes=fetcher.getValue(UIAHandler.UIA_AnnotationTypesAttributeId,ignoreMixedValues=ignoreMixedValues)
-			if annotationTypes==UIAHandler.AnnotationType_SpellingError:
-				formatField["invalid-spelling"]=True
-		cultureVal=fetcher.getValue(UIAHandler.UIA_CultureAttributeId,ignoreMixedValues=ignoreMixedValues)
-		if cultureVal and isinstance(cultureVal,int):
-			try:
-				formatField['language']=languageHandler.windowsLCIDToLocaleName(cultureVal)
-			except:
-				log.debugWarning("language error",exc_info=True)
-				pass
-		return textInfos.FieldCommand("formatChange",formatField)
-
-	def __init__(self,obj,position,_rangeObj=None):
-		super(UIATextInfo,self).__init__(obj,position)
-		if _rangeObj:
-			self._rangeObj=_rangeObj.clone()
-		elif position in (textInfos.POSITION_CARET,textInfos.POSITION_SELECTION):
-			try:
-				sel=self.obj.UIATextPattern.GetSelection()
-			except COMError:
-				raise RuntimeError("No selection available")
-			if sel.length>0:
-				self._rangeObj=sel.getElement(0).clone()
-			else:
-				raise NotImplementedError("UIAutomationTextRangeArray is empty")
-			if position==textInfos.POSITION_CARET:
-				self.collapse()
-		elif isinstance(position,UIATextInfo): #bookmark
-			self._rangeObj=position._rangeObj
-		elif position==textInfos.POSITION_FIRST:
-			self._rangeObj=self.obj.UIATextPattern.documentRange
-			self.collapse()
-		elif position==textInfos.POSITION_LAST:
-			self._rangeObj=self.obj.UIATextPattern.documentRange
-			self.collapse(True)
-		elif position==textInfos.POSITION_ALL:
-			self._rangeObj=self.obj.UIATextPattern.documentRange
-		elif isinstance(position,UIA):
-			try:
-				self._rangeObj=self.obj.UIATextPattern.rangeFromChild(position.UIAElement)
-			except COMError:
-				raise LookupError
-			# sometimes rangeFromChild can return a NULL range
-			if not self._rangeObj: raise LookupError
-		elif isinstance(position,textInfos.Point):
-			#rangeFromPoint causes a freeze in UIA client library!
-			#p=POINT(position.x,position.y)
-			#self._rangeObj=self.obj.UIATextPattern.RangeFromPoint(p)
-			raise NotImplementedError
-		elif isinstance(position,UIAHandler.IUIAutomationTextRange):
-			self._rangeObj=position.clone()
-		else:
-			raise ValueError("Unknown position %s"%position)
-
-	def __eq__(self,other):
-		if self is other: return True
-		if self.__class__ is not other.__class__: return False
-		return bool(self._rangeObj.compare(other._rangeObj))
-
-	def _get_NVDAObjectAtStart(self):
-		e=self.UIAElementAtStart
-		if e:
-			return UIA(UIAElement=e) or self.obj
-		return self.obj
-
-	def _get_UIAElementAtStart(self):
-		"""
-		Fetches the deepest UIA element at the start of the text range.
-		This may be via UIA's getChildren (in the case of embedded controls), or GetEnClosingElement.
-		"""
-		tempInfo=self.copy()
-		tempInfo.collapse()
-		# some implementations (Edge, Word) do not correctly  class embedded objects (graphics, checkboxes) as being the enclosing element, even when the range is completely within them. Rather, they still list the object in getChildren.
-		# Thus we must check getChildren before getEnclosingElement.
-		tempInfo.expand(textInfos.UNIT_CHARACTER)
-		tempRange=tempInfo._rangeObj
-		children=getChildrenWithCacheFromUIATextRange(tempRange,UIAHandler.handler.baseCacheRequest)
-		if children.length==1:
-			child=children.getElement(0)
-		else:
-			child=getEnclosingElementWithCacheFromUIATextRange(tempRange,UIAHandler.handler.baseCacheRequest)
-		return child
-
-	def _get_bookmark(self):
-		return self.copy()
-
-	UIAControlTypesWhereNameIsContent={
-		UIAHandler.UIA_ButtonControlTypeId,
-		UIAHandler.UIA_HyperlinkControlTypeId,
-		UIAHandler.UIA_ImageControlTypeId,
-		UIAHandler.UIA_MenuItemControlTypeId,
-		UIAHandler.UIA_TabItemControlTypeId,
-		UIAHandler.UIA_TextControlTypeId,
-		UIAHandler.UIA_SplitButtonControlTypeId
-	} if UIAHandler.isUIAAvailable else None
-
-
-	def _getControlFieldForObject(self, obj,isEmbedded=False,startOfNode=False,endOfNode=False):
-		"""
-		Fetch control field information for the given UIA NVDAObject.
-		@ param obj: the NVDAObject the control field is for.
-		@type obj: L{UIA}
-		@param isEmbedded: True if this NVDAObject is for a leaf node (has no useful children).
-		@ type isEmbedded: bool
-		@param startOfNode: True if the control field represents the very start of this object.
-		@type startOfNode: bool
-		@param endOfNode: True if the control field represents the very end of this object.
-		@type endOfNode: bool
-		@return: The control field for this object
-		@rtype: textInfos.ControlField containing NVDA control field data.
-		"""
-		role = obj.role
-		field = textInfos.ControlField()
-		# Ensure this controlField is unique to the object
-		runtimeID=field['runtimeID']=obj.UIAElement.getRuntimeId()
-		field['_startOfNode']=startOfNode
-		field['_endOfNode']=endOfNode
-		field["role"] = obj.role
-		states = obj.states
-		# The user doesn't care about certain states, as they are obvious.
-		states.discard(controlTypes.STATE_EDITABLE)
-		states.discard(controlTypes.STATE_MULTILINE)
-		states.discard(controlTypes.STATE_FOCUSED)
-		field["states"] = states
-		field['nameIsContent']=nameIsContent=obj.UIAElement.cachedControlType in self.UIAControlTypesWhereNameIsContent
-		if not nameIsContent:
-			field['name']=obj.name
-		field["description"] = obj.description
-		field["level"] = obj.positionInfo.get("level")
-		if role == controlTypes.ROLE_TABLE:
-			field["table-id"] = runtimeID
-			try:
-				field["table-rowcount"] = obj.rowCount
-				field["table-columncount"] = obj.columnCount
-			except NotImplementedError:
-				pass
-		if role in (controlTypes.ROLE_TABLECELL, controlTypes.ROLE_DATAITEM,controlTypes.ROLE_TABLECOLUMNHEADER, controlTypes.ROLE_TABLEROWHEADER,controlTypes.ROLE_HEADERITEM):
-			try:
-				field["table-rownumber"] = obj.rowNumber
-				field["table-rowsspanned"] = obj.rowSpan
-				field["table-columnnumber"] = obj.columnNumber
-				field["table-columnsspanned"] = obj.columnSpan
-				field["table-id"] = obj.table.UIAElement.getRuntimeId()
-				field['role']=controlTypes.ROLE_TABLECELL
-				field['table-columnheadertext']=obj.columnHeaderText
-				field['table-rowheadertext']=obj.rowHeaderText
-			except NotImplementedError:
-				pass
-		return field
-
-	def _getTextFromUIARange(self,range):
-		"""
-		Fetches plain text from the given UI Automation text range.
-		Just calls getText(-1). This only exists to be overridden for filtering.
-		"""
-		return range.getText(-1)
-
-	def _getTextWithFields_text(self,textRange,formatConfig,UIAFormatUnits=None):
-		"""
-		Yields format fields and text for the given UI Automation text range, split up by the first available UI Automation text unit that does not result in mixed attribute values.
-		@param textRange: the UI Automation text range to walk.
-		@type textRange: L{UIAHandler.IUIAutomationTextRange}
-		@param formatConfig: the types of formatting requested.
-		@ type formatConfig: a dictionary of NVDA document formatting configuration keys with values set to true for those types that should be fetched.
-		@param UIAFormatUnits: the UI Automation text units (in order of resolution) that should be used to split the text so as to avoid mixed attribute values. This is None by default.
-			If the parameter is a list of 1 or more units, The range will be split by the first unit in the list, and this method will be recursively run on each subrange, with the remaining units in this list given as the value of this parameter. 
-			If this parameter is an empty list, then formatting and text is fetched for the entire range, but any mixed attribute values are ignored and no splitting occures.
-			If this parameter is None, text and formatting is fetched for the entire range in one go, but if mixed attribute values are found, it will split by the first unit in self.UIAFormatUnits, and run this method recursively on each subrange, providing the remaining units from self.UIAFormatUnits as the value of this parameter. 
-		@type UIAFormatUnits: List of UI Automation Text Units or None
-		@rtype: a Generator yielding L{textInfos.FieldCommand} objects containing L{textInfos.FormatField} objects, and text strings.
-		"""
-		log.debug("_getTextWithFields_text start")
-		if UIAFormatUnits:
-			unit=UIAFormatUnits[0]
-			furtherUIAFormatUnits=UIAFormatUnits[1:]
-		else:
-			# Fetching text and formatting from the entire range will be tried once before any possible splitting.
-			unit=None
-			furtherUIAFormatUnits=self.UIAFormatUnits if UIAFormatUnits is None else []
-		log.debug("Walking by unit %s"%unit)
-		log.debug("With further units of: %s"%furtherUIAFormatUnits)
-		rangeIter=iterUIARangeByUnit(textRange,unit) if unit is not None else [textRange]
-		for tempRange in rangeIter:
-			text=self._getTextFromUIARange(tempRange)
-			if text:
-				log.debug("Chunk has text. Fetching formatting")
-				try:
-					field=self._getFormatFieldAtRange(tempRange,formatConfig,ignoreMixedValues=len(furtherUIAFormatUnits)==0)
-				except UIAMixedAttributeError:
-					log.debug("Mixed formatting. Trying higher resolution unit")
-					for subfield in self._getTextWithFields_text(tempRange,formatConfig,UIAFormatUnits=furtherUIAFormatUnits):
-						yield subfield
-					log.debug("Done yielding higher resolution unit")
-					continue
-				log.debug("Yielding formatting and text")
-				yield field
-				yield text
-		log.debug("Done _getTextWithFields_text")
-
-	def _getTextWithFieldsForUIARange(self,rootElement,textRange,formatConfig,includeRoot=False,alwaysWalkAncestors=True,recurseChildren=True,_rootElementClipped=(True,True)):
-		"""
-		Yields start and end control fields, and text, for the given UI Automation text range.
-		@param rootElement: the highest ancestor that encloses the given text range. This function will not walk higher than this point.
-		@type rootElement: L{UIAHandler.IUIAutomation}
-		@param textRange: the UI Automation text range whos content should be fetched.
-		@type textRange: L{UIAHandler.IUIAutomation}
-		@param formatConfig: the types of formatting requested.
-		@ type formatConfig: a dictionary of NVDA document formatting configuration keys with values set to true for those types that should be fetched.
-		@param includeRoot: If true, then a control start and end will be yielded for the root element.
-		@ type includeRoot: bool
-		@param alwaysWalkAncestors: If true then control fields will be yielded for any element enclosing the given text range, that is a descendant of the root element. If false then the root element may be  assumed to be the only ancestor.
-		@type alwaysWalkAncestors: bool
-		@param recurseChildren: If true, this function will be recursively called for each child of the given text range, clipped to the bounds of this text range. Formatted text between the children will also be yielded. If false, only formatted text will be yielded.
-		@type recurseChildren: bool
-		@param _rootElementClipped: Indicates if textRange represents all of the given rootElement, or is clipped at the start or end.
-		@type _rootElementClipped: 2-tuple
-		@rtype: A generator that yields L{textInfo.FieldCommand} objects and text strings.
-		"""
-		
-		if log.isEnabledFor(log.DEBUG):
-			log.debug("_getTextWithFieldsForUIARange")
-			log.debug("rootElement: %s"%rootElement.currentLocalizedControlType if rootElement else None)
-			log.debug("full text: %s"%textRange.getText(-1))
-		if recurseChildren:
-			childElements=getChildrenWithCacheFromUIATextRange(textRange,self._controlFieldUIACacheRequest)
-			# Specific check for embedded elements (checkboxes etc)
-			# Calling getChildren on their childRange always gives back the same child.
-			if childElements.length==1:
-				childElement=childElements.getElement(0)
-				if childElement and UIAHandler.handler.clientObject.compareElements(childElement,rootElement):
-					log.debug("Detected embedded child")
-					recurseChildren=False
-		parentElements=[]
-		if alwaysWalkAncestors:
-			log.debug("Fetching parents starting from enclosingElement")
-			try:
-				parentElement=getEnclosingElementWithCacheFromUIATextRange(textRange,self._controlFieldUIACacheRequest)
-			except COMError:
-				parentElement=None
-			while parentElement:
-				isRoot=UIAHandler.handler.clientObject.compareElements(parentElement,rootElement)
-				if isRoot:
-					log.debug("Hit root")
-					parentElements.append((parentElement,_rootElementClipped))
-					break
-				else:
-					if log.isEnabledFor(log.DEBUG):
-						log.debug("parentElement: %s"%parentElement.currentLocalizedControlType)
-					try:
-						parentRange=self.obj.UIATextPattern.rangeFromChild(parentElement)
-					except COMError:
-						parentRange=None
-					if not parentRange:
-						log.debug("parentRange is NULL. Breaking")
-						break
-					clippedStart=textRange.CompareEndpoints(UIAHandler.TextPatternRangeEndpoint_Start,parentRange,UIAHandler.TextPatternRangeEndpoint_Start)>0
-					clippedEnd=textRange.CompareEndpoints(UIAHandler.TextPatternRangeEndpoint_End,parentRange,UIAHandler.TextPatternRangeEndpoint_End)<0
-					parentElements.append((parentElement,(clippedStart,clippedEnd)))
-				parentElement=UIAHandler.handler.baseTreeWalker.getParentElementBuildCache(parentElement,self._controlFieldUIACacheRequest)
-		else:
-			parentElements.append((rootElement,_rootElementClipped))
-		log.debug("Done fetching parents")
-		enclosingElement=parentElements[0][0] if parentElements else rootElement
-		if not includeRoot and parentElements:
-			del parentElements[-1]
-		parentFields=[]
-		log.debug("Generating controlFields for parents")
-		windowHandle=self.obj.windowHandle
-		controlFieldNVDAObjectClass=self.controlFieldNVDAObjectClass
-		for index,(parentElement,parentClipped) in enumerate(parentElements):
-			if log.isEnabledFor(log.DEBUG):
-				log.debug("parentElement: %s"%parentElement.currentLocalizedControlType)
-			startOfNode=not parentClipped[0]
-			endOfNode=not parentClipped[1]
-			try:
-				obj=controlFieldNVDAObjectClass(windowHandle=windowHandle,UIAElement=parentElement,initialUIACachedPropertyIDs=self._controlFieldUIACachedPropertyIDs)
-				field=self._getControlFieldForObject(obj,isEmbedded=(index==0 and not recurseChildren),startOfNode=startOfNode,endOfNode=endOfNode)
-			except LookupError:
-				log.debug("Failed to fetch controlField data for parentElement. Breaking")
-				continue
-			if not field:
-				continue
-			parentFields.append(field)
-		log.debug("Done generating controlFields for parents")
-		log.debug("Yielding control starts for parents")
-		for field in reversed(parentFields):
-			yield textInfos.FieldCommand("controlStart",field)
-		log.debug("Done yielding control starts for parents")
-		del parentElements
-		log.debug("Yielding balanced fields for textRange")
-		# Move through the text range, collecting text and recursing into children
-		#: This variable is used to   span lengths of plain text between child ranges as we iterate over getChildren
-		childCount=childElements.length if recurseChildren else 0
-		if childCount>0:
-			tempRange=textRange.clone()
-			tempRange.MoveEndpointByRange(UIAHandler.TextPatternRangeEndpoint_End,tempRange,UIAHandler.TextPatternRangeEndpoint_Start)
-			if log.isEnabledFor(log.DEBUG):
-				log.debug("Child count: %s"%childElements.length)
-				log.debug("Walking children")
-			lastChildIndex=childCount-1
-			lastChildEndDelta=0
-			documentTextPattern=self.obj.UIATextPattern
-			for index in xrange(childCount):
-				childElement=childElements.getElement(index)
-				if not childElement or UIAHandler.handler.clientObject.compareElements(childElement,enclosingElement):
-					log.debug("NULL childElement. Skipping")
-					continue
-				if log.isEnabledFor(log.DEBUG):
-					log.debug("Fetched child %s (%s)"%(index,childElement.currentLocalizedControlType))
-				childRange=documentTextPattern.rangeFromChild(childElement)
-				if not childRange:
-					log.debug("NULL childRange. Skipping")
-					continue
-				clippedStart=clippedEnd=False
-				if index==lastChildIndex and childRange.CompareEndpoints(UIAHandler.TextPatternRangeEndpoint_Start,textRange,UIAHandler.TextPatternRangeEndpoint_End)>=0:
-					log.debug("Child at or past end of textRange. Breaking")
-					break
-				if index==lastChildIndex:
-					lastChildEndDelta=childRange.CompareEndpoints(UIAHandler.TextPatternRangeEndpoint_End,textRange,UIAHandler.TextPatternRangeEndpoint_End)
-					if lastChildEndDelta>0:
-						log.debug("textRange ended part way through the child. Crop end of childRange to fit")
-						childRange.MoveEndpointByRange(UIAHandler.TextPatternRangeEndpoint_End,textRange,UIAHandler.TextPatternRangeEndpoint_End)
-						clippedEnd=True
-				childStartDelta=childRange.CompareEndpoints(UIAHandler.TextPatternRangeEndpoint_Start,tempRange,UIAHandler.TextPatternRangeEndpoint_End)
-				if childStartDelta>0:
-					# plain text before this child
-					tempRange.MoveEndpointByRange(UIAHandler.TextPatternRangeEndpoint_End,childRange,UIAHandler.TextPatternRangeEndpoint_Start)
-					log.debug("Plain text before child")
-					for field in self._getTextWithFields_text(tempRange,formatConfig):
-						yield field
-				elif childStartDelta<0:
-					log.debug("textRange started part way through child. Cropping Start of child range to fit" )
-					childRange.MoveEndpointByRange(UIAHandler.TextPatternRangeEndpoint_Start,tempRange,UIAHandler.TextPatternRangeEndpoint_End)
-					clippedStart=True
-				if (index==0 or index==lastChildIndex) and childRange.CompareEndpoints(UIAHandler.TextPatternRangeEndpoint_Start,childRange,UIAHandler.TextPatternRangeEndpoint_End)==0:
-					log.debug("childRange is degenerate. Skipping")
-					continue
-				log.debug("Recursing into child %s"%index)
-				for field in self._getTextWithFieldsForUIARange(childElement,childRange,formatConfig,includeRoot=True,alwaysWalkAncestors=False,_rootElementClipped=(clippedStart,clippedEnd)):
-					yield field
-				log.debug("Done recursing into child %s"%index)
-				tempRange.MoveEndpointByRange(UIAHandler.TextPatternRangeEndpoint_Start,childRange,UIAHandler.TextPatternRangeEndpoint_End)
-			log.debug("children done")
-			# Plain text after the final child
-			if tempRange.CompareEndpoints(UIAHandler.TextPatternRangeEndpoint_Start,textRange,UIAHandler.TextPatternRangeEndpoint_End)<0:
-				tempRange.MoveEndpointByRange(UIAHandler.TextPatternRangeEndpoint_End,textRange,UIAHandler.TextPatternRangeEndpoint_End)
-				log.debug("Yielding final text")
-				for field in self._getTextWithFields_text(tempRange,formatConfig):
-					yield field
-		else: #no children 
-			log.debug("no children")
-			log.debug("Yielding text") 
-			for field in self._getTextWithFields_text(textRange,formatConfig):
-				yield field
-		for field in parentFields:
-			log.debug("Yielding controlEnd for parentElement")
-			yield textInfos.FieldCommand("controlEnd",field)
-		log.debug("_getTextWithFieldsForUIARange end")
-
-	def getTextWithFields(self,formatConfig=None):
-		if not formatConfig:
-			formatConfig=config.conf["documentFormatting"]
-		fields=list(self._getTextWithFieldsForUIARange(self.obj.UIAElement,self._rangeObj,formatConfig))
-		return fields
-
-	def _get_text(self):
-		return self._getTextFromUIARange(self._rangeObj)
-
-	def expand(self,unit):
-		UIAUnit=UIAHandler.NVDAUnitsToUIAUnits[unit]
-		self._rangeObj.ExpandToEnclosingUnit(UIAUnit)
-
-	def move(self,unit,direction,endPoint=None):
-		UIAUnit=UIAHandler.NVDAUnitsToUIAUnits[unit]
-		if endPoint=="start":
-			res=self._rangeObj.MoveEndpointByUnit(UIAHandler.TextPatternRangeEndpoint_Start,UIAUnit,direction)
-		elif endPoint=="end":
-			res=self._rangeObj.MoveEndpointByUnit(UIAHandler.TextPatternRangeEndpoint_End,UIAUnit,direction)
-		else:
-			res=self._rangeObj.Move(UIAUnit,direction)
-		#Some Implementations of Move and moveEndpointByUnit return a positive number even if the direction is negative
-		if direction<0 and res>0:
-			res=0-res
-		return res
-
-	def copy(self):
-		return self.__class__(self.obj,None,_rangeObj=self._rangeObj)
-
-	def collapse(self,end=False):
-		if end:
-			self._rangeObj.MoveEndpointByRange(UIAHandler.TextPatternRangeEndpoint_Start,self._rangeObj,UIAHandler.TextPatternRangeEndpoint_End)
-		else:
-			self._rangeObj.MoveEndpointByRange(UIAHandler.TextPatternRangeEndpoint_End,self._rangeObj,UIAHandler.TextPatternRangeEndpoint_Start)
-
-	def compareEndPoints(self,other,which):
-		if which.startswith('start'):
-			src=UIAHandler.TextPatternRangeEndpoint_Start
-		else:
-			src=UIAHandler.TextPatternRangeEndpoint_End
-		if which.endswith('Start'):
-			target=UIAHandler.TextPatternRangeEndpoint_Start
-		else:
-			target=UIAHandler.TextPatternRangeEndpoint_End
-		return self._rangeObj.CompareEndpoints(src,other._rangeObj,target)
-
-	def setEndPoint(self,other,which):
-		if which.startswith('start'):
-			src=UIAHandler.TextPatternRangeEndpoint_Start
-		else:
-			src=UIAHandler.TextPatternRangeEndpoint_End
-		if which.endswith('Start'):
-			target=UIAHandler.TextPatternRangeEndpoint_Start
-		else:
-			target=UIAHandler.TextPatternRangeEndpoint_End
-		self._rangeObj.MoveEndpointByRange(src,other._rangeObj,target)
-
-	def updateSelection(self):
-		self._rangeObj.Select()
-
-	updateCaret = updateSelection
-
-class UIA(Window):
-
-	def _get__coreCycleUIAPropertyCacheElementCache(self):
-		"""
-		A dictionary per core cycle that is ready to map UIA property IDs to UIAElements with that property already cached.
-		An example of where multiple cache elements may exist would be where the UIA NVDAObject was instantiated with a UIA element already containing a UI Automation cache (appropriate for generating control fields) but another UIA NVDAObject property (E.g. states) has a set of UIA properties of its own which should be bulk-fetched, and did not exist in the original cache. 
-		"""
-		return {}
-
-	def _getUIACacheablePropertyValue(self,ID,ignoreDefault=False):
-		"""
-		Fetches the value for a UI Automation property from an element cache available in this core cycle. If not cached then a new value will be fetched.
-		"""
-		elementCache=self._coreCycleUIAPropertyCacheElementCache
-		# If we have a UIAElement whos own cache contains the property, fetch the value from there
-		cacheElement=elementCache.get(ID,None)
-		if cacheElement:
-			value=cacheElement.getCachedPropertyValueEx(ID,ignoreDefault)
-		else:
-			# The value is cached nowhere, so ask the UIAElement for its current value for the property
-			value=self.UIAElement.getCurrentPropertyValueEx(ID,ignoreDefault)
-		return value
-
-	def _prefetchUIACacheForPropertyIDs(self,IDs):
-		"""
-		Fetch values for all the given UI Automation property IDs in one cache request, making them available for this core cycle.
-		"""
-		elementCache=self._coreCycleUIAPropertyCacheElementCache
-		if elementCache:
-			# Ignore any IDs we already have cached values or cache UIAElements for 
-			IDs={x for x in IDs if  x not in elementCache}
-		if len(IDs)<2:
-			# Creating  a UIA cache request for 1 or 0 properties is pointless
-			return
-		cacheRequest=UIAHandler.handler.clientObject.createCacheRequest()
-		for ID in IDs:
-			cacheRequest.addProperty(ID)
-		cacheElement=self.UIAElement.buildUpdatedCache(cacheRequest)
-		for ID in IDs:
-			elementCache[ID]=cacheElement
-
-	def findOverlayClasses(self,clsList):
-		if self.TextInfo==UIATextInfo:
-			clsList.append(EditableTextWithoutAutoSelectDetection)
-
-		UIAControlType=self.UIAElement.cachedControlType
-		UIAClassName=self.UIAElement.cachedClassName
-		if UIAClassName=="WpfTextView":
-			clsList.append(WpfTextView)
-		elif EditableTextWithoutAutoSelectDetection in clsList and (UIAClassName=='_WwG' or self.UIAElement.cachedAutomationID.startswith('UIA_AutomationId_Word_Content')):
-			from .wordDocument import WordDocument, WordDocumentNode
-			if self.role==controlTypes.ROLE_DOCUMENT:
-				clsList.append(WordDocument)
-			else:
-				clsList.append(WordDocumentNode)
-		# #5136: Windows 8.x and Windows 10 uses different window class and other attributes for toast notifications.
-		elif UIAClassName=="ToastContentHost" and UIAControlType==UIAHandler.UIA_ToolTipControlTypeId: #Windows 8.x
-			clsList.append(Toast_win8)
-		elif self.windowClassName=="Windows.UI.Core.CoreWindow" and UIAControlType==UIAHandler.UIA_WindowControlTypeId and "ToastView" in self.UIAElement.cachedAutomationId: # Windows 10
-			clsList.append(Toast_win10)
-		elif self.UIAElement.cachedFrameworkID in ("InternetExplorer","MicrosoftEdge"):
-			import edge
-			if UIAClassName in ("Internet Explorer_Server","WebView") and self.role==controlTypes.ROLE_PANE:
-				clsList.append(edge.EdgeHTMLRootContainer)
-			elif (self.UIATextPattern and
-				# #6998: Edge normally gives its root node a controlType of pane, but ARIA role="document"  changes the controlType to document
-				self.role in (controlTypes.ROLE_PANE,controlTypes.ROLE_DOCUMENT) and 
-				self.parent and (isinstance(self.parent,edge.EdgeHTMLRootContainer) or not isinstance(self.parent,edge.EdgeNode))
-			): 
-				clsList.append(edge.EdgeHTMLRoot)
-			elif self.role==controlTypes.ROLE_LIST:
-				clsList.append(edge.EdgeList)
-			else:
-				clsList.append(edge.EdgeNode)
-		elif self.role==controlTypes.ROLE_DOCUMENT and self.UIAElement.cachedAutomationId=="Microsoft.Windows.PDF.DocumentView":
-				# PDFs
-				import edge
-				clsList.append(edge.EdgeHTMLRoot)
-		if UIAControlType==UIAHandler.UIA_ProgressBarControlTypeId:
-			clsList.append(ProgressBar)
-		if UIAClassName=="ControlPanelLink":
-			clsList.append(ControlPanelLink)
-		if UIAClassName=="UIColumnHeader":
-			clsList.append(UIColumnHeader)
-		elif UIAClassName=="UIItem":
-			clsList.append(UIItem)
-		elif UIAClassName=="SensitiveSlider":
-			clsList.append(SensitiveSlider) 
-		if UIAControlType==UIAHandler.UIA_TreeItemControlTypeId:
-			clsList.append(TreeviewItem)
-		elif UIAControlType==UIAHandler.UIA_ComboBoxControlTypeId:
-			try:
-				if not self._getUIACacheablePropertyValue(UIAHandler.UIA_IsValuePatternAvailablePropertyId):
-					clsList.append(ComboBoxWithoutValuePattern)
-			except COMError:
-				pass
-		elif UIAControlType==UIAHandler.UIA_ListItemControlTypeId:
-			clsList.append(ListItem)
-		# #5942: In Windows 10 build 14332 and later, Microsoft rewrote various dialog code including that of User Account Control.
-		if self.UIAIsWindowElement and UIAClassName in ("#32770","NUIDialog", "Credential Dialog Xaml Host"):
-			clsList.append(Dialog)
-		# #6241: Try detecting all possible suggestions containers and search fields scattered throughout Windows 10.
-		# In Windows 10, allow Start menu search box and Edge's address omnibar to participate in announcing appearance of auto-suggestions.
-		if self.UIAElement.cachedAutomationID in ("SearchTextBox", "TextBox", "addressEditBox"):
-			clsList.append(SearchField)
-		try:
-			# Nested block here in order to catch value error and variable binding error when attempting to access automation ID for invalid elements.
-			try:
-				# #6241: Raw UIA base tree walker is better than simply looking at self.parent when locating suggestion list items.
-				parentElement=UIAHandler.handler.baseTreeWalker.GetParentElementBuildCache(self.UIAElement,UIAHandler.handler.baseCacheRequest)
-				# Sometimes, fetching parent (list control) via base tree walker fails, especially when dealing with suggestions in Windows10 Start menu.
-<<<<<<< HEAD
-				if parentElement.cachedAutomationId.lower()=="suggestionslist":
-=======
-				# Oddly, we need to take care of context menu for Start search suggestions as well.
-				if parentElement.cachedAutomationId.lower() in ("suggestionslist", "contextmenu"):
->>>>>>> db6628d3
-					clsList.append(SuggestionListItem)
-			except COMError:
-				pass
-		except ValueError:
-			pass
-
-		clsList.append(UIA)
-
-		if self.UIAIsWindowElement:
-			super(UIA,self).findOverlayClasses(clsList)
-			if self.UIATextPattern:
-				#Since there is a UIA text pattern, there is no need to use the win32 edit support at all
-				import NVDAObjects.window.edit
-				for x in list(clsList):
-					if issubclass(x,NVDAObjects.window.edit.Edit):
-						clsList.remove(x)
-
-	@classmethod
-	def kwargsFromSuper(cls,kwargs,relation=None):
-		UIAElement=None
-		windowHandle=kwargs.get('windowHandle')
-		if isinstance(relation,tuple):
-			UIAElement=UIAHandler.handler.clientObject.ElementFromPointBuildCache(POINT(relation[0],relation[1]),UIAHandler.handler.baseCacheRequest)
-		elif relation=="focus":
-			try:
-				UIAElement=UIAHandler.handler.clientObject.getFocusedElementBuildCache(UIAHandler.handler.baseCacheRequest)
-				# This object may be in a different window, so we need to recalculate the window handle.
-				kwargs['windowHandle']=None
-			except COMError:
-				log.debugWarning("getFocusedElement failed", exc_info=True)
-		else:
-			UIAElement=UIAHandler.handler.clientObject.ElementFromHandleBuildCache(windowHandle,UIAHandler.handler.baseCacheRequest)
-		if not UIAElement:
-			return False
-		kwargs['UIAElement']=UIAElement
-		return True
-
-	def getNormalizedUIATextRangeFromElement(self,UIAElement):
-		"""Simply fetches a UIA text range for the given UIAElement, allowing subclasses to process the range first."""
-		return UIATextRangeFromElement(self.UIATextPattern,UIAElement)
-
-	def __init__(self,windowHandle=None,UIAElement=None,initialUIACachedPropertyIDs=None):
-		"""
-		An NVDAObject for a UI Automation element.
-		@param windowHandle: if a UIAElement is not specifically given, then this windowHandle is used to fetch its root UIAElement 
-		@type windowHandle: int
-		@param UIAElement: the UI Automation element that should be represented by this NVDAObject
-		The UI Automation element must have been created with a L{UIAHandler.handler.baseCacheRequest}
-		@type UIAElement: L{UIAHandler.IUIAutomationElement}
-		@param initialUIACachedPropertyIDs: Extra UI Automation properties the given UIAElement has already had cached with a UIA cache request that inherits from L{UIAHandler.handler.baseCacheRequest}.
-		Cached values of these properties will be available for the remainder of the current core cycle. After that, new values will be fetched.
-		@type initialUIACachedPropertyIDs: L{UIAHandler.IUIAutomationCacheRequest}
-		"""
-		if not UIAElement:
-			raise ValueError("needs a UIA element")
-
-		self.UIAElement=UIAElement
-
-		UIACachedWindowHandle=UIAElement.cachedNativeWindowHandle
-		self.UIAIsWindowElement=bool(UIACachedWindowHandle)
-		if UIACachedWindowHandle:
-			windowHandle=UIACachedWindowHandle
-		if not windowHandle:
-			windowHandle=UIAHandler.handler.getNearestWindowHandle(UIAElement)
-		if not windowHandle:
-			raise InvalidNVDAObject("no windowHandle")
-		super(UIA,self).__init__(windowHandle=windowHandle)
-
-		self.initialUIACachedPropertyIDs=initialUIACachedPropertyIDs
-		if initialUIACachedPropertyIDs:
-			elementCache=self._coreCycleUIAPropertyCacheElementCache
-			for ID in initialUIACachedPropertyIDs:
-				elementCache[ID]=self.UIAElement
-
-	def _isEqual(self,other):
-		if not isinstance(other,UIA):
-			return False
-		try:
-			return UIAHandler.handler.clientObject.CompareElements(self.UIAElement,other.UIAElement)
-		except:
-			return False
-
-	def _get_shouldAllowUIAFocusEvent(self):
-		try:
-			return bool(self._getUIACacheablePropertyValue(UIAHandler.UIA_HasKeyboardFocusPropertyId))
-		except COMError:
-			return True
-
-	def _getUIAPattern(self,ID,interface,cache=False):
-		punk=self.UIAElement.GetCachedPattern(ID) if cache else self.UIAElement.GetCurrentPattern(ID) 
-		if punk:
-			return punk.QueryInterface(interface)
-
-	def _get_UIAInvokePattern(self):
-		self.UIAInvokePattern=self._getUIAPattern(UIAHandler.UIA_InvokePatternId,UIAHandler.IUIAutomationInvokePattern)
-		return self.UIAInvokePattern
-
-	def _get_UIAGridPattern(self):
-		self.UIAGridPattern=self._getUIAPattern(UIAHandler.UIA_GridPatternId,UIAHandler.IUIAutomationGridPattern)
-		return self.UIAGridPattern
-
-	def _get_UIATogglePattern(self):
-		self.UIATogglePattern=self._getUIAPattern(UIAHandler.UIA_TogglePatternId,UIAHandler.IUIAutomationTogglePattern)
-		return self.UIATogglePattern
-
-	def _get_UIASelectionItemPattern(self):
-		self.UIASelectionItemPattern=self._getUIAPattern(UIAHandler.UIA_SelectionItemPatternId,UIAHandler.IUIAutomationSelectionItemPattern)
-		return self.UIASelectionItemPattern
-
-	def _get_UIATextPattern(self):
-		self.UIATextPattern=self._getUIAPattern(UIAHandler.UIA_TextPatternId,UIAHandler.IUIAutomationTextPattern,cache=True)
-		return self.UIATextPattern
-
-	def _get_UIATextEditPattern(self):
-		if not isinstance(UIAHandler.handler.clientObject,UIAHandler.IUIAutomation3):
-			return None
-		self.UIATextEditPattern=self._getUIAPattern(UIAHandler.UIA_TextEditPatternId,UIAHandler.IUIAutomationTextEditPattern,cache=False)
-		return self.UIATextEditPattern
-
-	def _get_UIALegacyIAccessiblePattern(self):
-		self.UIALegacyIAccessiblePattern=self._getUIAPattern(UIAHandler.UIA_LegacyIAccessiblePatternId,UIAHandler.IUIAutomationLegacyIAccessiblePattern)
-		return self.UIALegacyIAccessiblePattern
-
-	_TextInfo=UIATextInfo
-	def _get_TextInfo(self):
-		if self.UIATextPattern: return self._TextInfo
-		textInfo=super(UIA,self).TextInfo
-		if textInfo is NVDAObjectTextInfo and self.UIAIsWindowElement and self.role==controlTypes.ROLE_WINDOW:
-			import displayModel
-			return displayModel.DisplayModelTextInfo
-		return textInfo
-
-	def setFocus(self):
-		self.UIAElement.setFocus()
-
-	def _get_devInfo(self):
-		info=super(UIA,self).devInfo
-		info.append("UIAElement: %r"%self.UIAElement)
-		try:
-			ret=self.UIAElement.currentAutomationID
-		except Exception as e:
-			ret="Exception: %s"%e
-		info.append("UIA automationID: %s"%ret)
-		try:
-			ret=self.UIAElement.cachedFrameworkID
-		except Exception as e:
-			ret="Exception: %s"%e
-		info.append("UIA frameworkID: %s"%ret)
-		try:
-			ret=str(self.UIAElement.getRuntimeID())
-		except Exception as e:
-			ret="Exception: %s"%e
-		info.append("UIA runtimeID: %s"%ret)
-		try:
-			ret=self.UIAElement.cachedProviderDescription
-		except Exception as e:
-			ret="Exception: %s"%e
-		info.append("UIA providerDescription: %s"%ret)
-		try:
-			ret=self.UIAElement.currentClassName
-		except Exception as e:
-			ret="Exception: %s"%e
-		info.append("UIA className: %s"%ret)
-		return info
-
-	def _get_name(self):
-		try:
-			return self._getUIACacheablePropertyValue(UIAHandler.UIA_NamePropertyId)
-		except COMError:
-			return ""
-
-	def _get_role(self):
-		role=UIAHandler.UIAControlTypesToNVDARoles.get(self.UIAElement.cachedControlType,controlTypes.ROLE_UNKNOWN)
-		if role==controlTypes.ROLE_BUTTON:
-			try:
-				s=self._getUIACacheablePropertyValue(UIAHandler.UIA_ToggleToggleStatePropertyId,True)
-			except COMError:
-				s=UIAHandler.handler.reservedNotSupportedValue
-			if s!=UIAHandler.handler.reservedNotSupportedValue:
-				role=controlTypes.ROLE_TOGGLEBUTTON
-		elif role in (controlTypes.ROLE_UNKNOWN,controlTypes.ROLE_PANE,controlTypes.ROLE_WINDOW) and self.windowHandle:
-			superRole=super(UIA,self).role
-			if superRole!=controlTypes.ROLE_WINDOW:
-				role=superRole
-		return role
-
-	def _get_description(self):
-		try:
-			return self._getUIACacheablePropertyValue(UIAHandler.UIA_HelpTextPropertyId) or ""
-		except COMError:
-			return ""
-
-	def _get_keyboardShortcut(self):
-		# Build the keyboard shortcuts list early for readability.
-		shortcuts = []
-		accessKey = self._getUIACacheablePropertyValue(UIAHandler.UIA_AccessKeyPropertyId)
-		# #6779: Don't add access key to the shortcut list if UIA says access key is None, resolves concatenation error in focus events, object navigation and so on.
-		# In rare cases, access key itself is None.
-		if accessKey:
-			shortcuts.append(accessKey)
-		acceleratorKey = self._getUIACacheablePropertyValue(UIAHandler.UIA_AcceleratorKeyPropertyId)
-		# Same case as access key.
-		if acceleratorKey:
-			shortcuts.append(acceleratorKey)
-		# #6790: Do not add two spaces unless both access key and accelerator are present in order to not waste string real estate.
-		return "  ".join(shortcuts) if shortcuts else ""
-
-	_UIAStatesPropertyIDs={
-		UIAHandler.UIA_HasKeyboardFocusPropertyId,
-		UIAHandler.UIA_SelectionItemIsSelectedPropertyId,
-		UIAHandler.UIA_IsDataValidForFormPropertyId,
-		UIAHandler.UIA_IsRequiredForFormPropertyId,
-		UIAHandler.UIA_ValueIsReadOnlyPropertyId,
-		UIAHandler.UIA_ExpandCollapseExpandCollapseStatePropertyId,
-		UIAHandler.UIA_ToggleToggleStatePropertyId,
-		UIAHandler.UIA_IsKeyboardFocusablePropertyId,
-		UIAHandler.UIA_IsPasswordPropertyId,
-		UIAHandler.UIA_IsSelectionItemPatternAvailablePropertyId,
-		UIAHandler.UIA_IsEnabledPropertyId
-	}  if UIAHandler.isUIAAvailable else set()
-
-	def _get_states(self):
-		states=set()
-		self._prefetchUIACacheForPropertyIDs(self._UIAStatesPropertyIDs)
-		try:
-			hasKeyboardFocus=self._getUIACacheablePropertyValue(UIAHandler.UIA_HasKeyboardFocusPropertyId)
-		except COMError:
-			hasKeyboardFocus=False
-		if hasKeyboardFocus:
-			states.add(controlTypes.STATE_FOCUSED)
-		if self._getUIACacheablePropertyValue(UIAHandler.UIA_IsKeyboardFocusablePropertyId):
-			states.add(controlTypes.STATE_FOCUSABLE)
-		if self._getUIACacheablePropertyValue(UIAHandler.UIA_IsPasswordPropertyId):
-			states.add(controlTypes.STATE_PROTECTED)
-		# Don't fetch the role unless we must, but never fetch it more than once.
-		role=None
-		if self._getUIACacheablePropertyValue(UIAHandler.UIA_IsSelectionItemPatternAvailablePropertyId):
-			role=self.role
-			states.add(controlTypes.STATE_CHECKABLE if role==controlTypes.ROLE_RADIOBUTTON else controlTypes.STATE_SELECTABLE)
-			if self._getUIACacheablePropertyValue(UIAHandler.UIA_SelectionItemIsSelectedPropertyId):
-				states.add(controlTypes.STATE_CHECKED if role==controlTypes.ROLE_RADIOBUTTON else controlTypes.STATE_SELECTED)
-		if not self._getUIACacheablePropertyValue(UIAHandler.UIA_IsEnabledPropertyId,True):
-			states.add(controlTypes.STATE_UNAVAILABLE)
-		try:
-			isDataValid=self._getUIACacheablePropertyValue(UIAHandler.UIA_IsDataValidForFormPropertyId,True)
-		except COMError:
-			isDataValid=UIAHandler.handler.reservedNotSupportedValue
-		if not isDataValid:
-			states.add(controlTypes.STATE_INVALID_ENTRY)
-		if self._getUIACacheablePropertyValue(UIAHandler.UIA_IsRequiredForFormPropertyId):
-			states.add(controlTypes.STATE_REQUIRED)
-		try:
-			isReadOnly=self._getUIACacheablePropertyValue(UIAHandler.UIA_ValueIsReadOnlyPropertyId,True)
-		except COMError:
-			isReadOnly=UIAHandler.handler.reservedNotSupportedValue
-		if isReadOnly and isReadOnly!=UIAHandler.handler.reservedNotSupportedValue:
-			states.add(controlTypes.STATE_READONLY)
-		try:
-			s=self._getUIACacheablePropertyValue(UIAHandler.UIA_ExpandCollapseExpandCollapseStatePropertyId,True)
-		except COMError:
-			s=UIAHandler.handler.reservedNotSupportedValue
-		if s!=UIAHandler.handler.reservedNotSupportedValue:
-			if s==UIAHandler.ExpandCollapseState_Collapsed:
-				states.add(controlTypes.STATE_COLLAPSED)
-			elif s==UIAHandler.ExpandCollapseState_Expanded:
-				states.add(controlTypes.STATE_EXPANDED)
-		try:
-			s=self._getUIACacheablePropertyValue(UIAHandler.UIA_ToggleToggleStatePropertyId,True)
-		except COMError:
-			s=UIAHandler.handler.reservedNotSupportedValue
-		if s!=UIAHandler.handler.reservedNotSupportedValue:
-			if not role:
-				role=self.role
-			if role==controlTypes.ROLE_TOGGLEBUTTON:
-				if s==UIAHandler.ToggleState_On:
-					states.add(controlTypes.STATE_PRESSED)
-			else:
-				states.add(controlTypes.STATE_CHECKABLE)
-				if s==UIAHandler.ToggleState_On:
-					states.add(controlTypes.STATE_CHECKED)
-		return states
-
-	def _get_presentationType(self):
-		presentationType=super(UIA,self).presentationType
-		# UIA NVDAObjects can only be considered content if UI Automation considers them both a control and content.
-		if presentationType==self.presType_content and not (self.UIAElement.cachedIsContentElement and self.UIAElement.cachedIsControlElement):
-			presentationType=self.presType_layout
-		return presentationType 
-
-	def correctAPIForRelation(self, obj, relation=None):
-		if obj and self.windowHandle != obj.windowHandle and not obj.UIAElement.cachedNativeWindowHandle:
-			# The target element is not the root element for the window, so don't change API class; i.e. always use UIA.
-			return obj
-		return super(UIA, self).correctAPIForRelation(obj, relation)
-
-	def _get_parent(self):
-		try:
-			parentElement=UIAHandler.handler.baseTreeWalker.GetParentElementBuildCache(self.UIAElement,UIAHandler.handler.baseCacheRequest)
-		except COMError:
-			parentElement=None
-		if not parentElement:
-			return super(UIA,self).parent
-		if not parentElement.CachedNativeWindowHandle and not self.UIAElement.CachedNativeWindowHandle:
-			# Neither self or parent have a window handle themselves, so their nearest window handle will be the same.
-			# Cache this on the parent if cached on self, to avoid fetching it later.
-			try:
-				parentElement._nearestWindowHandle=self.UIAElement._nearestWindowHandle
-			except AttributeError:
-				# _nearestWindowHandle may not exist on self if self was instantiated given a windowHandle.
-				pass
-		return self.correctAPIForRelation(UIA(UIAElement=parentElement),relation="parent")
-
-	def _get_previous(self):
-		try:
-			previousElement=UIAHandler.handler.baseTreeWalker.GetPreviousSiblingElementBuildCache(self.UIAElement,UIAHandler.handler.baseCacheRequest)
-		except COMError:
-			log.debugWarning("Tree walker failed", exc_info=True)
-			return None
-		if not previousElement:
-			return None
-		return self.correctAPIForRelation(UIA(UIAElement=previousElement))
-
-	def _get_next(self):
-		try:
-			nextElement=UIAHandler.handler.baseTreeWalker.GetNextSiblingElementBuildCache(self.UIAElement,UIAHandler.handler.baseCacheRequest)
-		except COMError:
-			log.debugWarning("Tree walker failed", exc_info=True)
-			return None
-		if not nextElement:
-			return None
-		return self.correctAPIForRelation(UIA(UIAElement=nextElement))
-
-	def _get_firstChild(self):
-		try:
-			firstChildElement=UIAHandler.handler.baseTreeWalker.GetFirstChildElementBuildCache(self.UIAElement,UIAHandler.handler.baseCacheRequest)
-		except COMError:
-			log.debugWarning("Tree walker failed", exc_info=True)
-			return None
-		if not firstChildElement:
-			return None
-		return self.correctAPIForRelation(UIA(UIAElement=firstChildElement))
-
-	def _get_lastChild(self):
-		try:
-			lastChildElement=UIAHandler.handler.baseTreeWalker.GetLastChildElementBuildCache(self.UIAElement,UIAHandler.handler.baseCacheRequest)
-		except COMError:
-			log.debugWarning("Tree walker failed", exc_info=True)
-			return None
-		if not lastChildElement:
-			return None
-		return self.correctAPIForRelation(UIA(UIAElement=lastChildElement))
-
-	def _get_children(self):
-		childrenCacheRequest=UIAHandler.handler.baseCacheRequest.clone()
-		childrenCacheRequest.TreeScope=UIAHandler.TreeScope_Children
-		try:
-			cachedChildren=self.UIAElement.buildUpdatedCache(childrenCacheRequest).getCachedChildren()
-		except COMError as e:
-			log.debugWarning("Could not fetch cached children from UIA element: %s"%e)
-			return super(UIA,self).children
-		children=[]
-		if not cachedChildren:
-			# GetCachedChildren returns null if there are no children.
-			return children
-		for index in xrange(cachedChildren.length):
-			e=cachedChildren.getElement(index)
-			windowHandle=e.cachedNativeWindowHandle or self.windowHandle
-			children.append(self.correctAPIForRelation(UIA(windowHandle=windowHandle,UIAElement=e)))
-		return children
-
-	def _get_rowNumber(self):
-		val=self._getUIACacheablePropertyValue(UIAHandler.UIA_GridItemRowPropertyId,True)
-		if val!=UIAHandler.handler.reservedNotSupportedValue:
-			return val+1
-		raise NotImplementedError
-
-	def _get_rowSpan(self):
-		val=self._getUIACacheablePropertyValue(UIAHandler.UIA_GridItemRowSpanPropertyId,True)
-		if val!=UIAHandler.handler.reservedNotSupportedValue:
-			return val
-		return 1
-
-	def _get_rowHeaderText(self):
-		val=self._getUIACacheablePropertyValue(UIAHandler.UIA_TableItemRowHeaderItemsPropertyId ,True)
-		if val==UIAHandler.handler.reservedNotSupportedValue:
-			raise NotImplementedError
-		val=val.QueryInterface(UIAHandler.IUIAutomationElementArray)
-		textList=[]
-		for i in xrange(val.length):
-			e=val.getElement(i)
-			obj=UIA(windowHandle=self.windowHandle,UIAElement=e.buildUpdatedCache(UIAHandler.handler.baseCacheRequest))
-			if not obj: continue
-			text=obj.makeTextInfo(textInfos.POSITION_ALL).text
-			textList.append(text)
-		return " ".join(textList)
-
-	def _get_columnNumber(self):
-		val=self._getUIACacheablePropertyValue(UIAHandler.UIA_GridItemColumnPropertyId,True)
-		if val!=UIAHandler.handler.reservedNotSupportedValue:
-			return val+1
-		raise NotImplementedError
-
-	def _get_columnSpan(self):
-		val=self._getUIACacheablePropertyValue(UIAHandler.UIA_GridItemColumnSpanPropertyId,True)
-		if val!=UIAHandler.handler.reservedNotSupportedValue:
-			return val
-		return 1
-
-	def _get_columnHeaderText(self):
-		val=self._getUIACacheablePropertyValue(UIAHandler.UIA_TableItemColumnHeaderItemsPropertyId ,True)
-		if val==UIAHandler.handler.reservedNotSupportedValue:
-			raise NotImplementedError
-		val=val.QueryInterface(UIAHandler.IUIAutomationElementArray)
-		textList=[]
-		for i in xrange(val.length):
-			e=val.getElement(i)
-			obj=UIA(windowHandle=self.windowHandle,UIAElement=e.buildUpdatedCache(UIAHandler.handler.baseCacheRequest))
-			if not obj: continue
-			text=obj.makeTextInfo(textInfos.POSITION_ALL).text
-			textList.append(text)
-		return " ".join(textList)
-
-	def _get_rowCount(self):
-		val=self._getUIACacheablePropertyValue(UIAHandler.UIA_GridRowCountPropertyId,True)
-		if val!=UIAHandler.handler.reservedNotSupportedValue:
-			return val
-		raise NotImplementedError
-
-	def _get_columnCount(self):
-		val=self._getUIACacheablePropertyValue(UIAHandler.UIA_GridColumnCountPropertyId,True)
-		if val!=UIAHandler.handler.reservedNotSupportedValue:
-			return val
-		raise NotImplementedError
-
-	def _get_table(self):
-		val=self._getUIACacheablePropertyValue(UIAHandler.UIA_GridItemContainingGridPropertyId ,True)
-		if val!=UIAHandler.handler.reservedNotSupportedValue:
-			e=val.QueryInterface(UIAHandler.IUIAutomationElement).buildUpdatedCache(UIAHandler.handler.baseCacheRequest)
-			return UIA(UIAElement=e)
-		raise NotImplementedError
-
-	def _get_processID(self):
-		return self.UIAElement.cachedProcessId
-
-	def _get_location(self):
-		try:
-			r=self._getUIACacheablePropertyValue(UIAHandler.UIA_BoundingRectanglePropertyId)
-		except COMError:
-			return None
-		if r is None:
-			return
-		# r is a tuple of floats representing left, top, width and height.
-		# However, most NVDA code expecs location coordinates to be ints 
-		left=int(r[0])
-		top=int(r[1])
-		width=int(r[2])
-		height=int(r[3])
-		return left,top,width,height
-
-	def _get_value(self):
-		val=self._getUIACacheablePropertyValue(UIAHandler.UIA_RangeValueValuePropertyId,True)
-		if val!=UIAHandler.handler.reservedNotSupportedValue:
-			minVal=self._getUIACacheablePropertyValue(UIAHandler.UIA_RangeValueMinimumPropertyId,False)
-			maxVal=self._getUIACacheablePropertyValue(UIAHandler.UIA_RangeValueMaximumPropertyId,False)
-			if minVal==maxVal:
-				# There is no range.
-				return "0"
-			val=((val-minVal)/(maxVal-minVal))*100.0
-			return "%d"%round(val,4)
-		val=self._getUIACacheablePropertyValue(UIAHandler.UIA_ValueValuePropertyId,True)
-		if val!=UIAHandler.handler.reservedNotSupportedValue:
-			return val
-
-	def _get_actionCount(self):
-		if self.UIAInvokePattern:
-			return 1
-		return 0
-
-	def getActionName(self,index=None):
-		if not index:
-			index=self.defaultActionIndex
-		if index==0 and self.UIAInvokePattern:
-			return _("invoke")
-		raise NotImplementedError
-
-	def doAction(self,index=None):
-		if not index:
-			index=self.defaultActionIndex
-		if index==0:
-			if self.UIAInvokePattern:
-				self.UIAInvokePattern.Invoke()
-			elif self.UIATogglePattern:
-				self.UIATogglePattern.toggle()
-			elif self.UIASelectionItemPattern:
-				self.UIASelectionItemPattern.select()
-			return
-		raise NotImplementedError
-
-	def _get_hasFocus(self):
-		try:
-			return self._getUIACacheablePropertyValue(UIAHandler.UIA_HasKeyboardFocusPropertyId)
-		except COMError:
-			return False
-
-	def _get_positionInfo(self):
-		info=super(UIA,self).positionInfo or {}
-		itemIndex=0
-		try:
-			itemIndex=self._getUIACacheablePropertyValue(UIAHandler.UIA_PositionInSetPropertyId)
-		except COMError:
-			pass
-		if itemIndex>0:
-			info['indexInGroup']=itemIndex
-			itemCount=0
-			try:
-				itemCount=self._getUIACacheablePropertyValue(UIAHandler.UIA_SizeOfSetPropertyId)
-			except COMError:
-				pass
-			if itemCount>0:
-				info['similarItemsInGroup']=itemCount
-		try:
-			level=self._getUIACacheablePropertyValue(UIAHandler.UIA_LevelPropertyId)
-		except COMError:
-			level=None
-		if level is not None and level>0:
-			info["level"]=level
-		return info
-
-	def scrollIntoView(self):
-		pass
-
-	def _get_controllerFor(self):
-		e=self._getUIACacheablePropertyValue(UIAHandler.UIA_ControllerForPropertyId)
-		if UIAHandler.handler.clientObject.checkNotSupported(e):
-			return None
-		a=e.QueryInterface(UIAHandler.IUIAutomationElementArray)
-		objList=[]
-		for index in xrange(a.length):
-			e=a.getElement(index)
-			e=e.buildUpdatedCache(UIAHandler.handler.baseCacheRequest)
-			obj=UIA(UIAElement=e)
-			if obj:
-				objList.append(obj)
-		return objList
-
-	def event_UIA_elementSelected(self):
-		self.event_stateChange()
-
-	def event_valueChange(self):
-		if isinstance(self, EditableTextWithoutAutoSelectDetection):
-			return
-		return super(UIA, self).event_valueChange()
-
-	def event_UIA_systemAlert(self):
-		"""
-		A base implementation for UI Automation's system Alert event.
-		This just reports the element that received the alert in speech and braille, similar to how focus is presented.
-		Skype for business toast notifications being one example.
-		"""
-		speech.speakObject(self, reason=controlTypes.REASON_FOCUS)
-		# Ideally, we wouldn't use getBrailleTextForProperties directly.
-		braille.handler.message(braille.getBrailleTextForProperties(name=self.name, role=self.role))
-
-class TreeviewItem(UIA):
-
-	def _get_value(self):
-		return ""
-
-	def _get__level(self):
-		level=0
-		obj=self
-		while obj: 
-			level+=1
-			parent=obj.parent=obj.parent
-			if not parent or parent==obj or parent.role!=controlTypes.ROLE_TREEVIEWITEM:
-				return level
-			obj=parent
-		return level
-
-	def _get_positionInfo(self):
-		info=super(TreeviewItem,self).positionInfo or {}
-		info['level']=self._level
-		return info
-
-class UIColumnHeader(UIA):
-
-	def _get_description(self):
-		description=super(UIColumnHeader,self).description
-		try:
-			itemStatus=self._getUIACacheablePropertyValue(UIAHandler.UIA_ItemStatusPropertyId)
-		except COMError:
-			itemStatus=""
-		return " ".join([x for x in (description,itemStatus) if x and not x.isspace()])
-
-class UIItem(UIA):
-	"""UIA list items in an Items View repeate the name as the value"""
-
-	def _get_positionInfo(self):
-		info={}
-		itemIndex=0
-		try:
-			itemIndex=self._getUIACacheablePropertyValue(UIAHandler.handler.ItemIndex_PropertyId)
-		except COMError:
-			pass
-		if itemIndex>0:
-			info['indexInGroup']=itemIndex
-			try:
-				e=self._getUIACacheablePropertyValue(UIAHandler.UIA_SelectionItemSelectionContainerPropertyId)
-				if e: e=e.QueryInterface(UIAHandler.IUIAutomationElement)
-			except COMError:
-				e=None
-			if e:
-				try:
-					itemCount=e.getCurrentPropertyValue(UIAHandler.handler.ItemCount_PropertyId)
-				except COMError:
-					itemCount=0
-				if itemCount>0:
-					info['similarItemsInGroup']=itemCount
-		return info
-
-	def _get_value(self):
-		return ""
-
-class SensitiveSlider(UIA):
-	"""A slider that tends to give focus to its thumb control"""
-
-	def event_focusEntered(self):
-		self.reportFocus()
-
-	def event_valueChange(self):
-		focusParent=api.getFocusObject().parent
-		if self==focusParent:
-			speech.speakObjectProperties(self,value=True,reason=controlTypes.REASON_CHANGE)
-		else:
-			super(SensitiveSlider,self).event_valueChange()
-
-class ControlPanelLink(UIA):
-
-	def _get_description(self):
-		desc=super(ControlPanelLink,self).description
-		try:
-			i=desc.find('\n')
-		except:
-			i=None
-		if i:
-			desc=desc[i+1:]
-		return desc
-
-class ComboBoxWithoutValuePattern(UIA):
-	"""A combo box without the Value pattern.
-	UIA combo boxes don't necessarily support the Value pattern unless they take arbitrary text values.
-	However, NVDA expects combo boxes to have a value and to fire valueChange events.
-	The value is obtained by retrieving the selected item's name.
-	The valueChange event is fired on this object by L{ListItem.event_stateChange}.
-	"""
-
-	def _get_UIASelectionPattern(self):
-		punk = self.UIAElement.GetCurrentPattern(UIAHandler.UIA_SelectionPatternId)
-		if punk:
-			self.UIASelectionPattern = punk.QueryInterface(UIAHandler.IUIAutomationSelectionPattern)
-		else:
-			self.UIASelectionPattern = None
-		return self.UIASelectionPattern
-
-	def _get_value(self):
-		try:
-			return self.UIASelectionPattern.GetCurrentSelection().GetElement(0).CurrentName
-		except (COMError, AttributeError):
-			return None
-
-class ListItem(UIA):
-
-	def event_stateChange(self):
-		if not self.hasFocus:
-			parent = self.parent
-			focus=api.getFocusObject()
-			if parent and parent==focus and (isinstance(parent, ComboBoxWithoutValuePattern)
-				or (parent._getUIACacheablePropertyValue(UIAHandler.UIA_IsValuePatternAvailablePropertyId) and parent.windowClassName.startswith("Windows.UI.Core"))):
-				# #6337: This is an item in a combo box without the Value pattern or does not raise value change event.
-				# This item has been selected, so notify the combo box that its value has changed.
-				focus.event_valueChange()
-		super(ListItem, self).event_stateChange()
-
-class Dialog(Dialog):
-	role=controlTypes.ROLE_DIALOG
-
-class Toast_win8(Notification, UIA):
-
-	event_UIA_toolTipOpened=Notification.event_alert
-
-class Toast_win10(Notification, UIA):
-
-	# #6096: Windows 10 build 14366 and later does not fire tooltip event when toasts appear.
-	if sys.getwindowsversion().build > 10586:
-		event_UIA_window_windowOpen=Notification.event_alert
-	else:
-		event_UIA_toolTipOpened=Notification.event_alert
-
-#WpfTextView fires name state changes once a second, plus when IUIAutomationTextRange::GetAttributeValue is called.
-#This causes major lags when using this control with Braille in NVDA. (#2759) 
-#For now just ignore the events.
-class WpfTextView(UIA):
-
-	def event_nameChange(self):
-		return
-
-	def event_stateChange(self):
-		return
-
-class SearchField(EditableTextWithSuggestions, UIA):
-	"""An edit field that presents suggestions based on a search term.
-	"""
-
-	def event_UIA_controllerFor(self):
-		# Only useful if suggestions appear and disappear.
-		if self == api.getFocusObject() and len(self.controllerFor)>0:
-			self.event_suggestionsOpened()
-		else:
-			self.event_suggestionsClosed()
-
-
-class SuggestionListItem(UIA):
-	"""Recent Windows releases use suggestions lists for various things, including Start menu suggestions, Store, Settings app and so on.
-	"""
-
-	role=controlTypes.ROLE_LISTITEM
-
-	def event_UIA_elementSelected(self):
-		focusControllerFor=api.getFocusObject().controllerFor
-		if len(focusControllerFor)>0 and focusControllerFor[0].appModule is self.appModule and self.name:
-			speech.cancelSpeech()
-			api.setNavigatorObject(self)
-			self.reportFocus()
-			# Display results as flash messages.
-			braille.handler.message(braille.getBrailleTextForProperties(name=self.name, role=self.role, positionInfo=self.positionInfo))
+#NVDAObjects/UIA/__init__.py
+#A part of NonVisual Desktop Access (NVDA)
+#This file is covered by the GNU General Public License.
+#See the file COPYING for more details.
+#Copyright (C) 2009-2017 NV Access Limited, Joseph Lee, Mohammad Suliman
+
+"""Support for UI Automation (UIA) controls."""
+
+from ctypes import byref
+from ctypes.wintypes import POINT, RECT
+from comtypes import COMError
+from comtypes.automation import VARIANT
+import weakref
+import sys
+import numbers
+import colors
+import languageHandler
+import UIAHandler
+import globalVars
+import eventHandler
+import controlTypes
+import config
+import speech
+import api
+import textInfos
+from logHandler import log
+from UIAUtils import *
+from NVDAObjects.window import Window
+from NVDAObjects import NVDAObjectTextInfo, InvalidNVDAObject
+from NVDAObjects.behaviors import ProgressBar, EditableTextWithoutAutoSelectDetection, Dialog, Notification, EditableTextWithSuggestions
+import braille
+
+class UIATextInfo(textInfos.TextInfo):
+
+	_cache_controlFieldNVDAObjectClass=True
+	def _get_controlFieldNVDAObjectClass(self):
+		"""
+		The NVDAObject class to be used by the _getTextWithFieldsForUIARange method when instantiating NVDAObjects in order to generate control fields for content.
+		L{UIA} is usually what you want, but if you know the class will always mutate to a certain subclass (E.g. WordDocumentNode) then performance gains can be made by returning the subclass here.
+		"""
+		return UIA
+
+	# UIA property IDs that should be automatically cached for control fields
+	_controlFieldUIACachedPropertyIDs={
+		UIAHandler.UIA_IsValuePatternAvailablePropertyId,
+		UIAHandler.UIA_HasKeyboardFocusPropertyId,
+		UIAHandler.UIA_NamePropertyId,
+		UIAHandler.UIA_ToggleToggleStatePropertyId,
+		UIAHandler.UIA_HelpTextPropertyId,
+		UIAHandler.UIA_AccessKeyPropertyId,
+		UIAHandler.UIA_AcceleratorKeyPropertyId,
+		UIAHandler.UIA_HasKeyboardFocusPropertyId,
+		UIAHandler.UIA_SelectionItemIsSelectedPropertyId,
+		UIAHandler.UIA_IsDataValidForFormPropertyId,
+		UIAHandler.UIA_IsRequiredForFormPropertyId,
+		UIAHandler.UIA_ValueIsReadOnlyPropertyId,
+		UIAHandler.UIA_ExpandCollapseExpandCollapseStatePropertyId,
+		UIAHandler.UIA_ToggleToggleStatePropertyId,
+		UIAHandler.UIA_IsKeyboardFocusablePropertyId,
+		UIAHandler.UIA_IsPasswordPropertyId,
+		UIAHandler.UIA_IsSelectionItemPatternAvailablePropertyId,
+		UIAHandler.UIA_GridItemRowPropertyId,
+		UIAHandler.UIA_TableItemRowHeaderItemsPropertyId,
+		UIAHandler.UIA_GridItemColumnPropertyId,
+		UIAHandler.UIA_TableItemColumnHeaderItemsPropertyId,
+		UIAHandler.UIA_GridRowCountPropertyId,
+		UIAHandler.UIA_GridColumnCountPropertyId,
+		UIAHandler.UIA_GridItemContainingGridPropertyId,
+		UIAHandler.UIA_RangeValueValuePropertyId,
+		UIAHandler.UIA_RangeValueMinimumPropertyId,
+		UIAHandler.UIA_RangeValueMaximumPropertyId,
+		UIAHandler.UIA_ValueValuePropertyId,
+		UIAHandler.UIA_PositionInSetPropertyId,
+		UIAHandler.UIA_SizeOfSetPropertyId,
+		UIAHandler.UIA_AriaRolePropertyId,
+		UIAHandler.UIA_LocalizedLandmarkTypePropertyId,
+		UIAHandler.UIA_AriaPropertiesPropertyId,
+		UIAHandler.UIA_LevelPropertyId,
+		UIAHandler.UIA_IsEnabledPropertyId,
+	} if UIAHandler.isUIAAvailable else set()
+
+	def _get__controlFieldUIACacheRequest(self):
+		""" The UIA cacheRequest object that will be used when fetching all UIA elements needed when generating control fields for this TextInfo's content."""
+		cacheRequest=UIAHandler.handler.baseCacheRequest.clone()
+		for ID in self._controlFieldUIACachedPropertyIDs:
+			try:
+				cacheRequest.addProperty(ID)
+			except COMError:
+				pass
+		UIATextInfo._controlFieldUIACacheRequest=self._controlFieldUIACacheRequest=cacheRequest
+		return cacheRequest
+
+	#: The UI Automation text units (in order of resolution) that should be used when fetching formatting.
+	UIAFormatUnits=[
+		UIAHandler.TextUnit_Format,
+		UIAHandler.TextUnit_Word,
+		UIAHandler.TextUnit_Character
+	] if UIAHandler.isUIAAvailable else []
+
+	def find(self,text,caseSensitive=False,reverse=False):
+		tempRange=self._rangeObj.clone()
+		documentRange=self.obj.UIATextPattern.documentRange
+		if reverse:
+			tempRange.MoveEndpointByRange(UIAHandler.TextPatternRangeEndpoint_Start,documentRange,UIAHandler.TextPatternRangeEndpoint_Start)
+		else:
+			if tempRange.move(UIAHandler.TextUnit_Character,1)==0:
+				return False
+			tempRange.MoveEndpointByRange(UIAHandler.TextPatternRangeEndpoint_End,documentRange,UIAHandler.TextPatternRangeEndpoint_End)
+		try:
+			r=tempRange.findText(text,reverse,not caseSensitive)
+		except COMError:
+			r=None
+		if r:
+			r.MoveEndpointByRange(UIAHandler.TextPatternRangeEndpoint_End,r,UIAHandler.TextPatternRangeEndpoint_Start)
+			self._rangeObj=r
+			return True
+		return False
+
+	def _getFormatFieldAtRange(self,textRange,formatConfig,ignoreMixedValues=False):
+		"""
+		Fetches formatting for the given UI Automation Text range.
+		@ param textRange: the text range whos formatting should be fetched.
+		@type textRange: L{UIAutomation.IUIAutomationTextRange}
+		@param formatConfig: the types of formatting requested.
+		@ type formatConfig: a dictionary of NVDA document formatting configuration keys with values set to true for those types that should be fetched.
+		@param ignoreMixedValues: If True, formatting that is mixed according to UI Automation will not be included. If False, L{UIAUtils.MixedAttributeError} will be raised if UI Automation gives back a mixed attribute value signifying that the caller may want to try again with a smaller range. 
+		@type: bool
+		@return: The formatting for the given text range.
+		@rtype: L{textInfos.FormatField}
+		"""
+		formatField=textInfos.FormatField()
+		if not isinstance(textRange,UIAHandler.IUIAutomationTextRange):
+			raise ValueError("%s is not a text range"%textRange)
+		try:
+			textRange=textRange.QueryInterface(UIAHandler.IUIAutomationTextRange3)
+		except (COMError,AttributeError):
+			fetcher=UIATextRangeAttributeValueFetcher(textRange)
+		else:
+			# Precalculate all the IDs we could possibly need so that they can be fetched in one cross-process call where supported
+			IDs=set()
+			if formatConfig["reportFontName"]:
+				IDs.add(UIAHandler.UIA_FontNameAttributeId)
+			if formatConfig["reportFontSize"]:
+				IDs.add(UIAHandler.UIA_FontSizeAttributeId)
+			if formatConfig["reportFontAttributes"]:
+				IDs.update({UIAHandler.UIA_FontWeightAttributeId,UIAHandler.UIA_IsItalicAttributeId,UIAHandler.UIA_UnderlineStyleAttributeId,UIAHandler.UIA_StrikethroughStyleAttributeId,UIAHandler.UIA_IsSuperscriptAttributeId,UIAHandler.UIA_IsSubscriptAttributeId,})
+			if formatConfig["reportAlignment"]:
+				IDs.add(UIAHandler.UIA_HorizontalTextAlignmentAttributeId)
+			if formatConfig["reportColor"]:
+				IDs.add(UIAHandler.UIA_BackgroundColorAttributeId)
+				IDs.add(UIAHandler.UIA_ForegroundColorAttributeId)
+			if formatConfig['reportLinks']:
+				IDs.add(UIAHandler.UIA_LinkAttributeId)
+			if formatConfig["reportHeadings"]:
+				IDs.add(UIAHandler.UIA_StyleIdAttributeId)
+			if formatConfig["reportSpellingErrors"]:
+				IDs.add(UIAHandler.UIA_AnnotationTypesAttributeId)
+			IDs.add(UIAHandler.UIA_CultureAttributeId)
+			fetcher=BulkUIATextRangeAttributeValueFetcher(textRange,IDs)
+		if formatConfig["reportFontName"]:
+			val=fetcher.getValue(UIAHandler.UIA_FontNameAttributeId,ignoreMixedValues=ignoreMixedValues)
+			if val!=UIAHandler.handler.reservedNotSupportedValue:
+				formatField["font-name"]=val
+		if formatConfig["reportFontSize"]:
+			val=fetcher.getValue(UIAHandler.UIA_FontSizeAttributeId,ignoreMixedValues=ignoreMixedValues)
+			if isinstance(val,numbers.Number):
+				formatField['font-size']="%g pt"%float(val)
+		if formatConfig["reportFontAttributes"]:
+			val=fetcher.getValue(UIAHandler.UIA_FontWeightAttributeId,ignoreMixedValues=ignoreMixedValues)
+			if isinstance(val,int):
+				formatField['bold']=(val>=700)
+			val=fetcher.getValue(UIAHandler.UIA_IsItalicAttributeId,ignoreMixedValues=ignoreMixedValues)
+			if val!=UIAHandler.handler.reservedNotSupportedValue:
+				formatField['italic']=val
+			val=fetcher.getValue(UIAHandler.UIA_UnderlineStyleAttributeId,ignoreMixedValues=ignoreMixedValues)
+			if val!=UIAHandler.handler.reservedNotSupportedValue:
+				formatField['underline']=bool(val)
+			val=fetcher.getValue(UIAHandler.UIA_StrikethroughStyleAttributeId,ignoreMixedValues=ignoreMixedValues)
+			if val!=UIAHandler.handler.reservedNotSupportedValue:
+				formatField['strikethrough']=bool(val)
+			textPosition=None
+			val=fetcher.getValue(UIAHandler.UIA_IsSuperscriptAttributeId,ignoreMixedValues=ignoreMixedValues)
+			if val!=UIAHandler.handler.reservedNotSupportedValue and val:
+				textPosition='super'
+			else:
+				val=fetcher.getValue(UIAHandler.UIA_IsSubscriptAttributeId,ignoreMixedValues=ignoreMixedValues)
+				if val!=UIAHandler.handler.reservedNotSupportedValue and val:
+					textPosition="sub"
+				else:
+					textPosition="baseline"
+			if textPosition:
+				formatField['text-position']=textPosition
+		if formatConfig["reportAlignment"]:
+			val=fetcher.getValue(UIAHandler.UIA_HorizontalTextAlignmentAttributeId,ignoreMixedValues=ignoreMixedValues)
+			if val==UIAHandler.HorizontalTextAlignment_Left:
+				val="left"
+			elif val==UIAHandler.HorizontalTextAlignment_Centered:
+				val="center"
+			elif val==UIAHandler.HorizontalTextAlignment_Right:
+				val="right"
+			elif val==UIAHandler.HorizontalTextAlignment_Justified:
+				val="justify"
+			else:
+				val=None
+			if val:
+				formatField['text-align']=val
+		if formatConfig["reportColor"]:
+			val=fetcher.getValue(UIAHandler.UIA_BackgroundColorAttributeId,ignoreMixedValues=ignoreMixedValues)
+			if isinstance(val,int):
+				formatField['background-color']=colors.RGB.fromCOLORREF(val)
+			val=fetcher.getValue(UIAHandler.UIA_ForegroundColorAttributeId,ignoreMixedValues=ignoreMixedValues)
+			if isinstance(val,int):
+				formatField['color']=colors.RGB.fromCOLORREF(val)
+		if formatConfig['reportLinks']:
+			val=fetcher.getValue(UIAHandler.UIA_LinkAttributeId,ignoreMixedValues=ignoreMixedValues)
+			if val!=UIAHandler.handler.reservedNotSupportedValue:
+				if val:
+					formatField['link']
+		if formatConfig["reportHeadings"]:
+			styleIDValue=fetcher.getValue(UIAHandler.UIA_StyleIdAttributeId,ignoreMixedValues=ignoreMixedValues)
+			if UIAHandler.StyleId_Heading1<=styleIDValue<=UIAHandler.StyleId_Heading9: 
+				formatField["heading-level"]=(styleIDValue-UIAHandler.StyleId_Heading1)+1
+		if formatConfig["reportSpellingErrors"]:
+			annotationTypes=fetcher.getValue(UIAHandler.UIA_AnnotationTypesAttributeId,ignoreMixedValues=ignoreMixedValues)
+			if annotationTypes==UIAHandler.AnnotationType_SpellingError:
+				formatField["invalid-spelling"]=True
+		cultureVal=fetcher.getValue(UIAHandler.UIA_CultureAttributeId,ignoreMixedValues=ignoreMixedValues)
+		if cultureVal and isinstance(cultureVal,int):
+			try:
+				formatField['language']=languageHandler.windowsLCIDToLocaleName(cultureVal)
+			except:
+				log.debugWarning("language error",exc_info=True)
+				pass
+		return textInfos.FieldCommand("formatChange",formatField)
+
+	def __init__(self,obj,position,_rangeObj=None):
+		super(UIATextInfo,self).__init__(obj,position)
+		if _rangeObj:
+			self._rangeObj=_rangeObj.clone()
+		elif position in (textInfos.POSITION_CARET,textInfos.POSITION_SELECTION):
+			try:
+				sel=self.obj.UIATextPattern.GetSelection()
+			except COMError:
+				raise RuntimeError("No selection available")
+			if sel.length>0:
+				self._rangeObj=sel.getElement(0).clone()
+			else:
+				raise NotImplementedError("UIAutomationTextRangeArray is empty")
+			if position==textInfos.POSITION_CARET:
+				self.collapse()
+		elif isinstance(position,UIATextInfo): #bookmark
+			self._rangeObj=position._rangeObj
+		elif position==textInfos.POSITION_FIRST:
+			self._rangeObj=self.obj.UIATextPattern.documentRange
+			self.collapse()
+		elif position==textInfos.POSITION_LAST:
+			self._rangeObj=self.obj.UIATextPattern.documentRange
+			self.collapse(True)
+		elif position==textInfos.POSITION_ALL:
+			self._rangeObj=self.obj.UIATextPattern.documentRange
+		elif isinstance(position,UIA):
+			try:
+				self._rangeObj=self.obj.UIATextPattern.rangeFromChild(position.UIAElement)
+			except COMError:
+				raise LookupError
+			# sometimes rangeFromChild can return a NULL range
+			if not self._rangeObj: raise LookupError
+		elif isinstance(position,textInfos.Point):
+			#rangeFromPoint causes a freeze in UIA client library!
+			#p=POINT(position.x,position.y)
+			#self._rangeObj=self.obj.UIATextPattern.RangeFromPoint(p)
+			raise NotImplementedError
+		elif isinstance(position,UIAHandler.IUIAutomationTextRange):
+			self._rangeObj=position.clone()
+		else:
+			raise ValueError("Unknown position %s"%position)
+
+	def __eq__(self,other):
+		if self is other: return True
+		if self.__class__ is not other.__class__: return False
+		return bool(self._rangeObj.compare(other._rangeObj))
+
+	def _get_NVDAObjectAtStart(self):
+		e=self.UIAElementAtStart
+		if e:
+			return UIA(UIAElement=e) or self.obj
+		return self.obj
+
+	def _get_UIAElementAtStart(self):
+		"""
+		Fetches the deepest UIA element at the start of the text range.
+		This may be via UIA's getChildren (in the case of embedded controls), or GetEnClosingElement.
+		"""
+		tempInfo=self.copy()
+		tempInfo.collapse()
+		# some implementations (Edge, Word) do not correctly  class embedded objects (graphics, checkboxes) as being the enclosing element, even when the range is completely within them. Rather, they still list the object in getChildren.
+		# Thus we must check getChildren before getEnclosingElement.
+		tempInfo.expand(textInfos.UNIT_CHARACTER)
+		tempRange=tempInfo._rangeObj
+		children=getChildrenWithCacheFromUIATextRange(tempRange,UIAHandler.handler.baseCacheRequest)
+		if children.length==1:
+			child=children.getElement(0)
+		else:
+			child=getEnclosingElementWithCacheFromUIATextRange(tempRange,UIAHandler.handler.baseCacheRequest)
+		return child
+
+	def _get_bookmark(self):
+		return self.copy()
+
+	UIAControlTypesWhereNameIsContent={
+		UIAHandler.UIA_ButtonControlTypeId,
+		UIAHandler.UIA_HyperlinkControlTypeId,
+		UIAHandler.UIA_ImageControlTypeId,
+		UIAHandler.UIA_MenuItemControlTypeId,
+		UIAHandler.UIA_TabItemControlTypeId,
+		UIAHandler.UIA_TextControlTypeId,
+		UIAHandler.UIA_SplitButtonControlTypeId
+	} if UIAHandler.isUIAAvailable else None
+
+
+	def _getControlFieldForObject(self, obj,isEmbedded=False,startOfNode=False,endOfNode=False):
+		"""
+		Fetch control field information for the given UIA NVDAObject.
+		@ param obj: the NVDAObject the control field is for.
+		@type obj: L{UIA}
+		@param isEmbedded: True if this NVDAObject is for a leaf node (has no useful children).
+		@ type isEmbedded: bool
+		@param startOfNode: True if the control field represents the very start of this object.
+		@type startOfNode: bool
+		@param endOfNode: True if the control field represents the very end of this object.
+		@type endOfNode: bool
+		@return: The control field for this object
+		@rtype: textInfos.ControlField containing NVDA control field data.
+		"""
+		role = obj.role
+		field = textInfos.ControlField()
+		# Ensure this controlField is unique to the object
+		runtimeID=field['runtimeID']=obj.UIAElement.getRuntimeId()
+		field['_startOfNode']=startOfNode
+		field['_endOfNode']=endOfNode
+		field["role"] = obj.role
+		states = obj.states
+		# The user doesn't care about certain states, as they are obvious.
+		states.discard(controlTypes.STATE_EDITABLE)
+		states.discard(controlTypes.STATE_MULTILINE)
+		states.discard(controlTypes.STATE_FOCUSED)
+		field["states"] = states
+		field['nameIsContent']=nameIsContent=obj.UIAElement.cachedControlType in self.UIAControlTypesWhereNameIsContent
+		if not nameIsContent:
+			field['name']=obj.name
+		field["description"] = obj.description
+		field["level"] = obj.positionInfo.get("level")
+		if role == controlTypes.ROLE_TABLE:
+			field["table-id"] = runtimeID
+			try:
+				field["table-rowcount"] = obj.rowCount
+				field["table-columncount"] = obj.columnCount
+			except NotImplementedError:
+				pass
+		if role in (controlTypes.ROLE_TABLECELL, controlTypes.ROLE_DATAITEM,controlTypes.ROLE_TABLECOLUMNHEADER, controlTypes.ROLE_TABLEROWHEADER,controlTypes.ROLE_HEADERITEM):
+			try:
+				field["table-rownumber"] = obj.rowNumber
+				field["table-rowsspanned"] = obj.rowSpan
+				field["table-columnnumber"] = obj.columnNumber
+				field["table-columnsspanned"] = obj.columnSpan
+				field["table-id"] = obj.table.UIAElement.getRuntimeId()
+				field['role']=controlTypes.ROLE_TABLECELL
+				field['table-columnheadertext']=obj.columnHeaderText
+				field['table-rowheadertext']=obj.rowHeaderText
+			except NotImplementedError:
+				pass
+		return field
+
+	def _getTextFromUIARange(self,range):
+		"""
+		Fetches plain text from the given UI Automation text range.
+		Just calls getText(-1). This only exists to be overridden for filtering.
+		"""
+		return range.getText(-1)
+
+	def _getTextWithFields_text(self,textRange,formatConfig,UIAFormatUnits=None):
+		"""
+		Yields format fields and text for the given UI Automation text range, split up by the first available UI Automation text unit that does not result in mixed attribute values.
+		@param textRange: the UI Automation text range to walk.
+		@type textRange: L{UIAHandler.IUIAutomationTextRange}
+		@param formatConfig: the types of formatting requested.
+		@ type formatConfig: a dictionary of NVDA document formatting configuration keys with values set to true for those types that should be fetched.
+		@param UIAFormatUnits: the UI Automation text units (in order of resolution) that should be used to split the text so as to avoid mixed attribute values. This is None by default.
+			If the parameter is a list of 1 or more units, The range will be split by the first unit in the list, and this method will be recursively run on each subrange, with the remaining units in this list given as the value of this parameter. 
+			If this parameter is an empty list, then formatting and text is fetched for the entire range, but any mixed attribute values are ignored and no splitting occures.
+			If this parameter is None, text and formatting is fetched for the entire range in one go, but if mixed attribute values are found, it will split by the first unit in self.UIAFormatUnits, and run this method recursively on each subrange, providing the remaining units from self.UIAFormatUnits as the value of this parameter. 
+		@type UIAFormatUnits: List of UI Automation Text Units or None
+		@rtype: a Generator yielding L{textInfos.FieldCommand} objects containing L{textInfos.FormatField} objects, and text strings.
+		"""
+		log.debug("_getTextWithFields_text start")
+		if UIAFormatUnits:
+			unit=UIAFormatUnits[0]
+			furtherUIAFormatUnits=UIAFormatUnits[1:]
+		else:
+			# Fetching text and formatting from the entire range will be tried once before any possible splitting.
+			unit=None
+			furtherUIAFormatUnits=self.UIAFormatUnits if UIAFormatUnits is None else []
+		log.debug("Walking by unit %s"%unit)
+		log.debug("With further units of: %s"%furtherUIAFormatUnits)
+		rangeIter=iterUIARangeByUnit(textRange,unit) if unit is not None else [textRange]
+		for tempRange in rangeIter:
+			text=self._getTextFromUIARange(tempRange)
+			if text:
+				log.debug("Chunk has text. Fetching formatting")
+				try:
+					field=self._getFormatFieldAtRange(tempRange,formatConfig,ignoreMixedValues=len(furtherUIAFormatUnits)==0)
+				except UIAMixedAttributeError:
+					log.debug("Mixed formatting. Trying higher resolution unit")
+					for subfield in self._getTextWithFields_text(tempRange,formatConfig,UIAFormatUnits=furtherUIAFormatUnits):
+						yield subfield
+					log.debug("Done yielding higher resolution unit")
+					continue
+				log.debug("Yielding formatting and text")
+				yield field
+				yield text
+		log.debug("Done _getTextWithFields_text")
+
+	def _getTextWithFieldsForUIARange(self,rootElement,textRange,formatConfig,includeRoot=False,alwaysWalkAncestors=True,recurseChildren=True,_rootElementClipped=(True,True)):
+		"""
+		Yields start and end control fields, and text, for the given UI Automation text range.
+		@param rootElement: the highest ancestor that encloses the given text range. This function will not walk higher than this point.
+		@type rootElement: L{UIAHandler.IUIAutomation}
+		@param textRange: the UI Automation text range whos content should be fetched.
+		@type textRange: L{UIAHandler.IUIAutomation}
+		@param formatConfig: the types of formatting requested.
+		@ type formatConfig: a dictionary of NVDA document formatting configuration keys with values set to true for those types that should be fetched.
+		@param includeRoot: If true, then a control start and end will be yielded for the root element.
+		@ type includeRoot: bool
+		@param alwaysWalkAncestors: If true then control fields will be yielded for any element enclosing the given text range, that is a descendant of the root element. If false then the root element may be  assumed to be the only ancestor.
+		@type alwaysWalkAncestors: bool
+		@param recurseChildren: If true, this function will be recursively called for each child of the given text range, clipped to the bounds of this text range. Formatted text between the children will also be yielded. If false, only formatted text will be yielded.
+		@type recurseChildren: bool
+		@param _rootElementClipped: Indicates if textRange represents all of the given rootElement, or is clipped at the start or end.
+		@type _rootElementClipped: 2-tuple
+		@rtype: A generator that yields L{textInfo.FieldCommand} objects and text strings.
+		"""
+		
+		if log.isEnabledFor(log.DEBUG):
+			log.debug("_getTextWithFieldsForUIARange")
+			log.debug("rootElement: %s"%rootElement.currentLocalizedControlType if rootElement else None)
+			log.debug("full text: %s"%textRange.getText(-1))
+		if recurseChildren:
+			childElements=getChildrenWithCacheFromUIATextRange(textRange,self._controlFieldUIACacheRequest)
+			# Specific check for embedded elements (checkboxes etc)
+			# Calling getChildren on their childRange always gives back the same child.
+			if childElements.length==1:
+				childElement=childElements.getElement(0)
+				if childElement and UIAHandler.handler.clientObject.compareElements(childElement,rootElement):
+					log.debug("Detected embedded child")
+					recurseChildren=False
+		parentElements=[]
+		if alwaysWalkAncestors:
+			log.debug("Fetching parents starting from enclosingElement")
+			try:
+				parentElement=getEnclosingElementWithCacheFromUIATextRange(textRange,self._controlFieldUIACacheRequest)
+			except COMError:
+				parentElement=None
+			while parentElement:
+				isRoot=UIAHandler.handler.clientObject.compareElements(parentElement,rootElement)
+				if isRoot:
+					log.debug("Hit root")
+					parentElements.append((parentElement,_rootElementClipped))
+					break
+				else:
+					if log.isEnabledFor(log.DEBUG):
+						log.debug("parentElement: %s"%parentElement.currentLocalizedControlType)
+					try:
+						parentRange=self.obj.UIATextPattern.rangeFromChild(parentElement)
+					except COMError:
+						parentRange=None
+					if not parentRange:
+						log.debug("parentRange is NULL. Breaking")
+						break
+					clippedStart=textRange.CompareEndpoints(UIAHandler.TextPatternRangeEndpoint_Start,parentRange,UIAHandler.TextPatternRangeEndpoint_Start)>0
+					clippedEnd=textRange.CompareEndpoints(UIAHandler.TextPatternRangeEndpoint_End,parentRange,UIAHandler.TextPatternRangeEndpoint_End)<0
+					parentElements.append((parentElement,(clippedStart,clippedEnd)))
+				parentElement=UIAHandler.handler.baseTreeWalker.getParentElementBuildCache(parentElement,self._controlFieldUIACacheRequest)
+		else:
+			parentElements.append((rootElement,_rootElementClipped))
+		log.debug("Done fetching parents")
+		enclosingElement=parentElements[0][0] if parentElements else rootElement
+		if not includeRoot and parentElements:
+			del parentElements[-1]
+		parentFields=[]
+		log.debug("Generating controlFields for parents")
+		windowHandle=self.obj.windowHandle
+		controlFieldNVDAObjectClass=self.controlFieldNVDAObjectClass
+		for index,(parentElement,parentClipped) in enumerate(parentElements):
+			if log.isEnabledFor(log.DEBUG):
+				log.debug("parentElement: %s"%parentElement.currentLocalizedControlType)
+			startOfNode=not parentClipped[0]
+			endOfNode=not parentClipped[1]
+			try:
+				obj=controlFieldNVDAObjectClass(windowHandle=windowHandle,UIAElement=parentElement,initialUIACachedPropertyIDs=self._controlFieldUIACachedPropertyIDs)
+				field=self._getControlFieldForObject(obj,isEmbedded=(index==0 and not recurseChildren),startOfNode=startOfNode,endOfNode=endOfNode)
+			except LookupError:
+				log.debug("Failed to fetch controlField data for parentElement. Breaking")
+				continue
+			if not field:
+				continue
+			parentFields.append(field)
+		log.debug("Done generating controlFields for parents")
+		log.debug("Yielding control starts for parents")
+		for field in reversed(parentFields):
+			yield textInfos.FieldCommand("controlStart",field)
+		log.debug("Done yielding control starts for parents")
+		del parentElements
+		log.debug("Yielding balanced fields for textRange")
+		# Move through the text range, collecting text and recursing into children
+		#: This variable is used to   span lengths of plain text between child ranges as we iterate over getChildren
+		childCount=childElements.length if recurseChildren else 0
+		if childCount>0:
+			tempRange=textRange.clone()
+			tempRange.MoveEndpointByRange(UIAHandler.TextPatternRangeEndpoint_End,tempRange,UIAHandler.TextPatternRangeEndpoint_Start)
+			if log.isEnabledFor(log.DEBUG):
+				log.debug("Child count: %s"%childElements.length)
+				log.debug("Walking children")
+			lastChildIndex=childCount-1
+			lastChildEndDelta=0
+			documentTextPattern=self.obj.UIATextPattern
+			for index in xrange(childCount):
+				childElement=childElements.getElement(index)
+				if not childElement or UIAHandler.handler.clientObject.compareElements(childElement,enclosingElement):
+					log.debug("NULL childElement. Skipping")
+					continue
+				if log.isEnabledFor(log.DEBUG):
+					log.debug("Fetched child %s (%s)"%(index,childElement.currentLocalizedControlType))
+				childRange=documentTextPattern.rangeFromChild(childElement)
+				if not childRange:
+					log.debug("NULL childRange. Skipping")
+					continue
+				clippedStart=clippedEnd=False
+				if index==lastChildIndex and childRange.CompareEndpoints(UIAHandler.TextPatternRangeEndpoint_Start,textRange,UIAHandler.TextPatternRangeEndpoint_End)>=0:
+					log.debug("Child at or past end of textRange. Breaking")
+					break
+				if index==lastChildIndex:
+					lastChildEndDelta=childRange.CompareEndpoints(UIAHandler.TextPatternRangeEndpoint_End,textRange,UIAHandler.TextPatternRangeEndpoint_End)
+					if lastChildEndDelta>0:
+						log.debug("textRange ended part way through the child. Crop end of childRange to fit")
+						childRange.MoveEndpointByRange(UIAHandler.TextPatternRangeEndpoint_End,textRange,UIAHandler.TextPatternRangeEndpoint_End)
+						clippedEnd=True
+				childStartDelta=childRange.CompareEndpoints(UIAHandler.TextPatternRangeEndpoint_Start,tempRange,UIAHandler.TextPatternRangeEndpoint_End)
+				if childStartDelta>0:
+					# plain text before this child
+					tempRange.MoveEndpointByRange(UIAHandler.TextPatternRangeEndpoint_End,childRange,UIAHandler.TextPatternRangeEndpoint_Start)
+					log.debug("Plain text before child")
+					for field in self._getTextWithFields_text(tempRange,formatConfig):
+						yield field
+				elif childStartDelta<0:
+					log.debug("textRange started part way through child. Cropping Start of child range to fit" )
+					childRange.MoveEndpointByRange(UIAHandler.TextPatternRangeEndpoint_Start,tempRange,UIAHandler.TextPatternRangeEndpoint_End)
+					clippedStart=True
+				if (index==0 or index==lastChildIndex) and childRange.CompareEndpoints(UIAHandler.TextPatternRangeEndpoint_Start,childRange,UIAHandler.TextPatternRangeEndpoint_End)==0:
+					log.debug("childRange is degenerate. Skipping")
+					continue
+				log.debug("Recursing into child %s"%index)
+				for field in self._getTextWithFieldsForUIARange(childElement,childRange,formatConfig,includeRoot=True,alwaysWalkAncestors=False,_rootElementClipped=(clippedStart,clippedEnd)):
+					yield field
+				log.debug("Done recursing into child %s"%index)
+				tempRange.MoveEndpointByRange(UIAHandler.TextPatternRangeEndpoint_Start,childRange,UIAHandler.TextPatternRangeEndpoint_End)
+			log.debug("children done")
+			# Plain text after the final child
+			if tempRange.CompareEndpoints(UIAHandler.TextPatternRangeEndpoint_Start,textRange,UIAHandler.TextPatternRangeEndpoint_End)<0:
+				tempRange.MoveEndpointByRange(UIAHandler.TextPatternRangeEndpoint_End,textRange,UIAHandler.TextPatternRangeEndpoint_End)
+				log.debug("Yielding final text")
+				for field in self._getTextWithFields_text(tempRange,formatConfig):
+					yield field
+		else: #no children 
+			log.debug("no children")
+			log.debug("Yielding text") 
+			for field in self._getTextWithFields_text(textRange,formatConfig):
+				yield field
+		for field in parentFields:
+			log.debug("Yielding controlEnd for parentElement")
+			yield textInfos.FieldCommand("controlEnd",field)
+		log.debug("_getTextWithFieldsForUIARange end")
+
+	def getTextWithFields(self,formatConfig=None):
+		if not formatConfig:
+			formatConfig=config.conf["documentFormatting"]
+		fields=list(self._getTextWithFieldsForUIARange(self.obj.UIAElement,self._rangeObj,formatConfig))
+		return fields
+
+	def _get_text(self):
+		return self._getTextFromUIARange(self._rangeObj)
+
+	def expand(self,unit):
+		UIAUnit=UIAHandler.NVDAUnitsToUIAUnits[unit]
+		self._rangeObj.ExpandToEnclosingUnit(UIAUnit)
+
+	def move(self,unit,direction,endPoint=None):
+		UIAUnit=UIAHandler.NVDAUnitsToUIAUnits[unit]
+		if endPoint=="start":
+			res=self._rangeObj.MoveEndpointByUnit(UIAHandler.TextPatternRangeEndpoint_Start,UIAUnit,direction)
+		elif endPoint=="end":
+			res=self._rangeObj.MoveEndpointByUnit(UIAHandler.TextPatternRangeEndpoint_End,UIAUnit,direction)
+		else:
+			res=self._rangeObj.Move(UIAUnit,direction)
+		#Some Implementations of Move and moveEndpointByUnit return a positive number even if the direction is negative
+		if direction<0 and res>0:
+			res=0-res
+		return res
+
+	def copy(self):
+		return self.__class__(self.obj,None,_rangeObj=self._rangeObj)
+
+	def collapse(self,end=False):
+		if end:
+			self._rangeObj.MoveEndpointByRange(UIAHandler.TextPatternRangeEndpoint_Start,self._rangeObj,UIAHandler.TextPatternRangeEndpoint_End)
+		else:
+			self._rangeObj.MoveEndpointByRange(UIAHandler.TextPatternRangeEndpoint_End,self._rangeObj,UIAHandler.TextPatternRangeEndpoint_Start)
+
+	def compareEndPoints(self,other,which):
+		if which.startswith('start'):
+			src=UIAHandler.TextPatternRangeEndpoint_Start
+		else:
+			src=UIAHandler.TextPatternRangeEndpoint_End
+		if which.endswith('Start'):
+			target=UIAHandler.TextPatternRangeEndpoint_Start
+		else:
+			target=UIAHandler.TextPatternRangeEndpoint_End
+		return self._rangeObj.CompareEndpoints(src,other._rangeObj,target)
+
+	def setEndPoint(self,other,which):
+		if which.startswith('start'):
+			src=UIAHandler.TextPatternRangeEndpoint_Start
+		else:
+			src=UIAHandler.TextPatternRangeEndpoint_End
+		if which.endswith('Start'):
+			target=UIAHandler.TextPatternRangeEndpoint_Start
+		else:
+			target=UIAHandler.TextPatternRangeEndpoint_End
+		self._rangeObj.MoveEndpointByRange(src,other._rangeObj,target)
+
+	def updateSelection(self):
+		self._rangeObj.Select()
+
+	updateCaret = updateSelection
+
+class UIA(Window):
+
+	def _get__coreCycleUIAPropertyCacheElementCache(self):
+		"""
+		A dictionary per core cycle that is ready to map UIA property IDs to UIAElements with that property already cached.
+		An example of where multiple cache elements may exist would be where the UIA NVDAObject was instantiated with a UIA element already containing a UI Automation cache (appropriate for generating control fields) but another UIA NVDAObject property (E.g. states) has a set of UIA properties of its own which should be bulk-fetched, and did not exist in the original cache. 
+		"""
+		return {}
+
+	def _getUIACacheablePropertyValue(self,ID,ignoreDefault=False):
+		"""
+		Fetches the value for a UI Automation property from an element cache available in this core cycle. If not cached then a new value will be fetched.
+		"""
+		elementCache=self._coreCycleUIAPropertyCacheElementCache
+		# If we have a UIAElement whos own cache contains the property, fetch the value from there
+		cacheElement=elementCache.get(ID,None)
+		if cacheElement:
+			value=cacheElement.getCachedPropertyValueEx(ID,ignoreDefault)
+		else:
+			# The value is cached nowhere, so ask the UIAElement for its current value for the property
+			value=self.UIAElement.getCurrentPropertyValueEx(ID,ignoreDefault)
+		return value
+
+	def _prefetchUIACacheForPropertyIDs(self,IDs):
+		"""
+		Fetch values for all the given UI Automation property IDs in one cache request, making them available for this core cycle.
+		"""
+		elementCache=self._coreCycleUIAPropertyCacheElementCache
+		if elementCache:
+			# Ignore any IDs we already have cached values or cache UIAElements for 
+			IDs={x for x in IDs if  x not in elementCache}
+		if len(IDs)<2:
+			# Creating  a UIA cache request for 1 or 0 properties is pointless
+			return
+		cacheRequest=UIAHandler.handler.clientObject.createCacheRequest()
+		for ID in IDs:
+			cacheRequest.addProperty(ID)
+		cacheElement=self.UIAElement.buildUpdatedCache(cacheRequest)
+		for ID in IDs:
+			elementCache[ID]=cacheElement
+
+	def findOverlayClasses(self,clsList):
+		if self.TextInfo==UIATextInfo:
+			clsList.append(EditableTextWithoutAutoSelectDetection)
+
+		UIAControlType=self.UIAElement.cachedControlType
+		UIAClassName=self.UIAElement.cachedClassName
+		if UIAClassName=="WpfTextView":
+			clsList.append(WpfTextView)
+		elif EditableTextWithoutAutoSelectDetection in clsList and (UIAClassName=='_WwG' or self.UIAElement.cachedAutomationID.startswith('UIA_AutomationId_Word_Content')):
+			from .wordDocument import WordDocument, WordDocumentNode
+			if self.role==controlTypes.ROLE_DOCUMENT:
+				clsList.append(WordDocument)
+			else:
+				clsList.append(WordDocumentNode)
+		# #5136: Windows 8.x and Windows 10 uses different window class and other attributes for toast notifications.
+		elif UIAClassName=="ToastContentHost" and UIAControlType==UIAHandler.UIA_ToolTipControlTypeId: #Windows 8.x
+			clsList.append(Toast_win8)
+		elif self.windowClassName=="Windows.UI.Core.CoreWindow" and UIAControlType==UIAHandler.UIA_WindowControlTypeId and "ToastView" in self.UIAElement.cachedAutomationId: # Windows 10
+			clsList.append(Toast_win10)
+		elif self.UIAElement.cachedFrameworkID in ("InternetExplorer","MicrosoftEdge"):
+			import edge
+			if UIAClassName in ("Internet Explorer_Server","WebView") and self.role==controlTypes.ROLE_PANE:
+				clsList.append(edge.EdgeHTMLRootContainer)
+			elif (self.UIATextPattern and
+				# #6998: Edge normally gives its root node a controlType of pane, but ARIA role="document"  changes the controlType to document
+				self.role in (controlTypes.ROLE_PANE,controlTypes.ROLE_DOCUMENT) and 
+				self.parent and (isinstance(self.parent,edge.EdgeHTMLRootContainer) or not isinstance(self.parent,edge.EdgeNode))
+			): 
+				clsList.append(edge.EdgeHTMLRoot)
+			elif self.role==controlTypes.ROLE_LIST:
+				clsList.append(edge.EdgeList)
+			else:
+				clsList.append(edge.EdgeNode)
+		elif self.role==controlTypes.ROLE_DOCUMENT and self.UIAElement.cachedAutomationId=="Microsoft.Windows.PDF.DocumentView":
+				# PDFs
+				import edge
+				clsList.append(edge.EdgeHTMLRoot)
+		if UIAControlType==UIAHandler.UIA_ProgressBarControlTypeId:
+			clsList.append(ProgressBar)
+		if UIAClassName=="ControlPanelLink":
+			clsList.append(ControlPanelLink)
+		if UIAClassName=="UIColumnHeader":
+			clsList.append(UIColumnHeader)
+		elif UIAClassName=="UIItem":
+			clsList.append(UIItem)
+		elif UIAClassName=="SensitiveSlider":
+			clsList.append(SensitiveSlider) 
+		if UIAControlType==UIAHandler.UIA_TreeItemControlTypeId:
+			clsList.append(TreeviewItem)
+		elif UIAControlType==UIAHandler.UIA_ComboBoxControlTypeId:
+			try:
+				if not self._getUIACacheablePropertyValue(UIAHandler.UIA_IsValuePatternAvailablePropertyId):
+					clsList.append(ComboBoxWithoutValuePattern)
+			except COMError:
+				pass
+		elif UIAControlType==UIAHandler.UIA_ListItemControlTypeId:
+			clsList.append(ListItem)
+		# #5942: In Windows 10 build 14332 and later, Microsoft rewrote various dialog code including that of User Account Control.
+		if self.UIAIsWindowElement and UIAClassName in ("#32770","NUIDialog", "Credential Dialog Xaml Host"):
+			clsList.append(Dialog)
+		# #6241: Try detecting all possible suggestions containers and search fields scattered throughout Windows 10.
+		# In Windows 10, allow Start menu search box and Edge's address omnibar to participate in announcing appearance of auto-suggestions.
+		if self.UIAElement.cachedAutomationID in ("SearchTextBox", "TextBox", "addressEditBox"):
+			clsList.append(SearchField)
+		try:
+			# Nested block here in order to catch value error and variable binding error when attempting to access automation ID for invalid elements.
+			try:
+				# #6241: Raw UIA base tree walker is better than simply looking at self.parent when locating suggestion list items.
+				parentElement=UIAHandler.handler.baseTreeWalker.GetParentElementBuildCache(self.UIAElement,UIAHandler.handler.baseCacheRequest)
+				# Sometimes, fetching parent (list control) via base tree walker fails, especially when dealing with suggestions in Windows10 Start menu.
+				# Oddly, we need to take care of context menu for Start search suggestions as well.
+				if parentElement.cachedAutomationId.lower() in ("suggestionslist", "contextmenu"):
+					clsList.append(SuggestionListItem)
+			except COMError:
+				pass
+		except ValueError:
+			pass
+
+		clsList.append(UIA)
+
+		if self.UIAIsWindowElement:
+			super(UIA,self).findOverlayClasses(clsList)
+			if self.UIATextPattern:
+				#Since there is a UIA text pattern, there is no need to use the win32 edit support at all
+				import NVDAObjects.window.edit
+				for x in list(clsList):
+					if issubclass(x,NVDAObjects.window.edit.Edit):
+						clsList.remove(x)
+
+	@classmethod
+	def kwargsFromSuper(cls,kwargs,relation=None):
+		UIAElement=None
+		windowHandle=kwargs.get('windowHandle')
+		if isinstance(relation,tuple):
+			UIAElement=UIAHandler.handler.clientObject.ElementFromPointBuildCache(POINT(relation[0],relation[1]),UIAHandler.handler.baseCacheRequest)
+		elif relation=="focus":
+			try:
+				UIAElement=UIAHandler.handler.clientObject.getFocusedElementBuildCache(UIAHandler.handler.baseCacheRequest)
+				# This object may be in a different window, so we need to recalculate the window handle.
+				kwargs['windowHandle']=None
+			except COMError:
+				log.debugWarning("getFocusedElement failed", exc_info=True)
+		else:
+			UIAElement=UIAHandler.handler.clientObject.ElementFromHandleBuildCache(windowHandle,UIAHandler.handler.baseCacheRequest)
+		if not UIAElement:
+			return False
+		kwargs['UIAElement']=UIAElement
+		return True
+
+	def getNormalizedUIATextRangeFromElement(self,UIAElement):
+		"""Simply fetches a UIA text range for the given UIAElement, allowing subclasses to process the range first."""
+		return UIATextRangeFromElement(self.UIATextPattern,UIAElement)
+
+	def __init__(self,windowHandle=None,UIAElement=None,initialUIACachedPropertyIDs=None):
+		"""
+		An NVDAObject for a UI Automation element.
+		@param windowHandle: if a UIAElement is not specifically given, then this windowHandle is used to fetch its root UIAElement 
+		@type windowHandle: int
+		@param UIAElement: the UI Automation element that should be represented by this NVDAObject
+		The UI Automation element must have been created with a L{UIAHandler.handler.baseCacheRequest}
+		@type UIAElement: L{UIAHandler.IUIAutomationElement}
+		@param initialUIACachedPropertyIDs: Extra UI Automation properties the given UIAElement has already had cached with a UIA cache request that inherits from L{UIAHandler.handler.baseCacheRequest}.
+		Cached values of these properties will be available for the remainder of the current core cycle. After that, new values will be fetched.
+		@type initialUIACachedPropertyIDs: L{UIAHandler.IUIAutomationCacheRequest}
+		"""
+		if not UIAElement:
+			raise ValueError("needs a UIA element")
+
+		self.UIAElement=UIAElement
+
+		UIACachedWindowHandle=UIAElement.cachedNativeWindowHandle
+		self.UIAIsWindowElement=bool(UIACachedWindowHandle)
+		if UIACachedWindowHandle:
+			windowHandle=UIACachedWindowHandle
+		if not windowHandle:
+			windowHandle=UIAHandler.handler.getNearestWindowHandle(UIAElement)
+		if not windowHandle:
+			raise InvalidNVDAObject("no windowHandle")
+		super(UIA,self).__init__(windowHandle=windowHandle)
+
+		self.initialUIACachedPropertyIDs=initialUIACachedPropertyIDs
+		if initialUIACachedPropertyIDs:
+			elementCache=self._coreCycleUIAPropertyCacheElementCache
+			for ID in initialUIACachedPropertyIDs:
+				elementCache[ID]=self.UIAElement
+
+	def _isEqual(self,other):
+		if not isinstance(other,UIA):
+			return False
+		try:
+			return UIAHandler.handler.clientObject.CompareElements(self.UIAElement,other.UIAElement)
+		except:
+			return False
+
+	def _get_shouldAllowUIAFocusEvent(self):
+		try:
+			return bool(self._getUIACacheablePropertyValue(UIAHandler.UIA_HasKeyboardFocusPropertyId))
+		except COMError:
+			return True
+
+	def _getUIAPattern(self,ID,interface,cache=False):
+		punk=self.UIAElement.GetCachedPattern(ID) if cache else self.UIAElement.GetCurrentPattern(ID) 
+		if punk:
+			return punk.QueryInterface(interface)
+
+	def _get_UIAInvokePattern(self):
+		self.UIAInvokePattern=self._getUIAPattern(UIAHandler.UIA_InvokePatternId,UIAHandler.IUIAutomationInvokePattern)
+		return self.UIAInvokePattern
+
+	def _get_UIAGridPattern(self):
+		self.UIAGridPattern=self._getUIAPattern(UIAHandler.UIA_GridPatternId,UIAHandler.IUIAutomationGridPattern)
+		return self.UIAGridPattern
+
+	def _get_UIATogglePattern(self):
+		self.UIATogglePattern=self._getUIAPattern(UIAHandler.UIA_TogglePatternId,UIAHandler.IUIAutomationTogglePattern)
+		return self.UIATogglePattern
+
+	def _get_UIASelectionItemPattern(self):
+		self.UIASelectionItemPattern=self._getUIAPattern(UIAHandler.UIA_SelectionItemPatternId,UIAHandler.IUIAutomationSelectionItemPattern)
+		return self.UIASelectionItemPattern
+
+	def _get_UIATextPattern(self):
+		self.UIATextPattern=self._getUIAPattern(UIAHandler.UIA_TextPatternId,UIAHandler.IUIAutomationTextPattern,cache=True)
+		return self.UIATextPattern
+
+	def _get_UIATextEditPattern(self):
+		if not isinstance(UIAHandler.handler.clientObject,UIAHandler.IUIAutomation3):
+			return None
+		self.UIATextEditPattern=self._getUIAPattern(UIAHandler.UIA_TextEditPatternId,UIAHandler.IUIAutomationTextEditPattern,cache=False)
+		return self.UIATextEditPattern
+
+	def _get_UIALegacyIAccessiblePattern(self):
+		self.UIALegacyIAccessiblePattern=self._getUIAPattern(UIAHandler.UIA_LegacyIAccessiblePatternId,UIAHandler.IUIAutomationLegacyIAccessiblePattern)
+		return self.UIALegacyIAccessiblePattern
+
+	_TextInfo=UIATextInfo
+	def _get_TextInfo(self):
+		if self.UIATextPattern: return self._TextInfo
+		textInfo=super(UIA,self).TextInfo
+		if textInfo is NVDAObjectTextInfo and self.UIAIsWindowElement and self.role==controlTypes.ROLE_WINDOW:
+			import displayModel
+			return displayModel.DisplayModelTextInfo
+		return textInfo
+
+	def setFocus(self):
+		self.UIAElement.setFocus()
+
+	def _get_devInfo(self):
+		info=super(UIA,self).devInfo
+		info.append("UIAElement: %r"%self.UIAElement)
+		try:
+			ret=self.UIAElement.currentAutomationID
+		except Exception as e:
+			ret="Exception: %s"%e
+		info.append("UIA automationID: %s"%ret)
+		try:
+			ret=self.UIAElement.cachedFrameworkID
+		except Exception as e:
+			ret="Exception: %s"%e
+		info.append("UIA frameworkID: %s"%ret)
+		try:
+			ret=str(self.UIAElement.getRuntimeID())
+		except Exception as e:
+			ret="Exception: %s"%e
+		info.append("UIA runtimeID: %s"%ret)
+		try:
+			ret=self.UIAElement.cachedProviderDescription
+		except Exception as e:
+			ret="Exception: %s"%e
+		info.append("UIA providerDescription: %s"%ret)
+		try:
+			ret=self.UIAElement.currentClassName
+		except Exception as e:
+			ret="Exception: %s"%e
+		info.append("UIA className: %s"%ret)
+		return info
+
+	def _get_name(self):
+		try:
+			return self._getUIACacheablePropertyValue(UIAHandler.UIA_NamePropertyId)
+		except COMError:
+			return ""
+
+	def _get_role(self):
+		role=UIAHandler.UIAControlTypesToNVDARoles.get(self.UIAElement.cachedControlType,controlTypes.ROLE_UNKNOWN)
+		if role==controlTypes.ROLE_BUTTON:
+			try:
+				s=self._getUIACacheablePropertyValue(UIAHandler.UIA_ToggleToggleStatePropertyId,True)
+			except COMError:
+				s=UIAHandler.handler.reservedNotSupportedValue
+			if s!=UIAHandler.handler.reservedNotSupportedValue:
+				role=controlTypes.ROLE_TOGGLEBUTTON
+		elif role in (controlTypes.ROLE_UNKNOWN,controlTypes.ROLE_PANE,controlTypes.ROLE_WINDOW) and self.windowHandle:
+			superRole=super(UIA,self).role
+			if superRole!=controlTypes.ROLE_WINDOW:
+				role=superRole
+		return role
+
+	def _get_description(self):
+		try:
+			return self._getUIACacheablePropertyValue(UIAHandler.UIA_HelpTextPropertyId) or ""
+		except COMError:
+			return ""
+
+	def _get_keyboardShortcut(self):
+		# Build the keyboard shortcuts list early for readability.
+		shortcuts = []
+		accessKey = self._getUIACacheablePropertyValue(UIAHandler.UIA_AccessKeyPropertyId)
+		# #6779: Don't add access key to the shortcut list if UIA says access key is None, resolves concatenation error in focus events, object navigation and so on.
+		# In rare cases, access key itself is None.
+		if accessKey:
+			shortcuts.append(accessKey)
+		acceleratorKey = self._getUIACacheablePropertyValue(UIAHandler.UIA_AcceleratorKeyPropertyId)
+		# Same case as access key.
+		if acceleratorKey:
+			shortcuts.append(acceleratorKey)
+		# #6790: Do not add two spaces unless both access key and accelerator are present in order to not waste string real estate.
+		return "  ".join(shortcuts) if shortcuts else ""
+
+	_UIAStatesPropertyIDs={
+		UIAHandler.UIA_HasKeyboardFocusPropertyId,
+		UIAHandler.UIA_SelectionItemIsSelectedPropertyId,
+		UIAHandler.UIA_IsDataValidForFormPropertyId,
+		UIAHandler.UIA_IsRequiredForFormPropertyId,
+		UIAHandler.UIA_ValueIsReadOnlyPropertyId,
+		UIAHandler.UIA_ExpandCollapseExpandCollapseStatePropertyId,
+		UIAHandler.UIA_ToggleToggleStatePropertyId,
+		UIAHandler.UIA_IsKeyboardFocusablePropertyId,
+		UIAHandler.UIA_IsPasswordPropertyId,
+		UIAHandler.UIA_IsSelectionItemPatternAvailablePropertyId,
+		UIAHandler.UIA_IsEnabledPropertyId
+	}  if UIAHandler.isUIAAvailable else set()
+
+	def _get_states(self):
+		states=set()
+		self._prefetchUIACacheForPropertyIDs(self._UIAStatesPropertyIDs)
+		try:
+			hasKeyboardFocus=self._getUIACacheablePropertyValue(UIAHandler.UIA_HasKeyboardFocusPropertyId)
+		except COMError:
+			hasKeyboardFocus=False
+		if hasKeyboardFocus:
+			states.add(controlTypes.STATE_FOCUSED)
+		if self._getUIACacheablePropertyValue(UIAHandler.UIA_IsKeyboardFocusablePropertyId):
+			states.add(controlTypes.STATE_FOCUSABLE)
+		if self._getUIACacheablePropertyValue(UIAHandler.UIA_IsPasswordPropertyId):
+			states.add(controlTypes.STATE_PROTECTED)
+		# Don't fetch the role unless we must, but never fetch it more than once.
+		role=None
+		if self._getUIACacheablePropertyValue(UIAHandler.UIA_IsSelectionItemPatternAvailablePropertyId):
+			role=self.role
+			states.add(controlTypes.STATE_CHECKABLE if role==controlTypes.ROLE_RADIOBUTTON else controlTypes.STATE_SELECTABLE)
+			if self._getUIACacheablePropertyValue(UIAHandler.UIA_SelectionItemIsSelectedPropertyId):
+				states.add(controlTypes.STATE_CHECKED if role==controlTypes.ROLE_RADIOBUTTON else controlTypes.STATE_SELECTED)
+		if not self._getUIACacheablePropertyValue(UIAHandler.UIA_IsEnabledPropertyId,True):
+			states.add(controlTypes.STATE_UNAVAILABLE)
+		try:
+			isDataValid=self._getUIACacheablePropertyValue(UIAHandler.UIA_IsDataValidForFormPropertyId,True)
+		except COMError:
+			isDataValid=UIAHandler.handler.reservedNotSupportedValue
+		if not isDataValid:
+			states.add(controlTypes.STATE_INVALID_ENTRY)
+		if self._getUIACacheablePropertyValue(UIAHandler.UIA_IsRequiredForFormPropertyId):
+			states.add(controlTypes.STATE_REQUIRED)
+		try:
+			isReadOnly=self._getUIACacheablePropertyValue(UIAHandler.UIA_ValueIsReadOnlyPropertyId,True)
+		except COMError:
+			isReadOnly=UIAHandler.handler.reservedNotSupportedValue
+		if isReadOnly and isReadOnly!=UIAHandler.handler.reservedNotSupportedValue:
+			states.add(controlTypes.STATE_READONLY)
+		try:
+			s=self._getUIACacheablePropertyValue(UIAHandler.UIA_ExpandCollapseExpandCollapseStatePropertyId,True)
+		except COMError:
+			s=UIAHandler.handler.reservedNotSupportedValue
+		if s!=UIAHandler.handler.reservedNotSupportedValue:
+			if s==UIAHandler.ExpandCollapseState_Collapsed:
+				states.add(controlTypes.STATE_COLLAPSED)
+			elif s==UIAHandler.ExpandCollapseState_Expanded:
+				states.add(controlTypes.STATE_EXPANDED)
+		try:
+			s=self._getUIACacheablePropertyValue(UIAHandler.UIA_ToggleToggleStatePropertyId,True)
+		except COMError:
+			s=UIAHandler.handler.reservedNotSupportedValue
+		if s!=UIAHandler.handler.reservedNotSupportedValue:
+			if not role:
+				role=self.role
+			if role==controlTypes.ROLE_TOGGLEBUTTON:
+				if s==UIAHandler.ToggleState_On:
+					states.add(controlTypes.STATE_PRESSED)
+			else:
+				states.add(controlTypes.STATE_CHECKABLE)
+				if s==UIAHandler.ToggleState_On:
+					states.add(controlTypes.STATE_CHECKED)
+		return states
+
+	def _get_presentationType(self):
+		presentationType=super(UIA,self).presentationType
+		# UIA NVDAObjects can only be considered content if UI Automation considers them both a control and content.
+		if presentationType==self.presType_content and not (self.UIAElement.cachedIsContentElement and self.UIAElement.cachedIsControlElement):
+			presentationType=self.presType_layout
+		return presentationType 
+
+	def correctAPIForRelation(self, obj, relation=None):
+		if obj and self.windowHandle != obj.windowHandle and not obj.UIAElement.cachedNativeWindowHandle:
+			# The target element is not the root element for the window, so don't change API class; i.e. always use UIA.
+			return obj
+		return super(UIA, self).correctAPIForRelation(obj, relation)
+
+	def _get_parent(self):
+		try:
+			parentElement=UIAHandler.handler.baseTreeWalker.GetParentElementBuildCache(self.UIAElement,UIAHandler.handler.baseCacheRequest)
+		except COMError:
+			parentElement=None
+		if not parentElement:
+			return super(UIA,self).parent
+		if not parentElement.CachedNativeWindowHandle and not self.UIAElement.CachedNativeWindowHandle:
+			# Neither self or parent have a window handle themselves, so their nearest window handle will be the same.
+			# Cache this on the parent if cached on self, to avoid fetching it later.
+			try:
+				parentElement._nearestWindowHandle=self.UIAElement._nearestWindowHandle
+			except AttributeError:
+				# _nearestWindowHandle may not exist on self if self was instantiated given a windowHandle.
+				pass
+		return self.correctAPIForRelation(UIA(UIAElement=parentElement),relation="parent")
+
+	def _get_previous(self):
+		try:
+			previousElement=UIAHandler.handler.baseTreeWalker.GetPreviousSiblingElementBuildCache(self.UIAElement,UIAHandler.handler.baseCacheRequest)
+		except COMError:
+			log.debugWarning("Tree walker failed", exc_info=True)
+			return None
+		if not previousElement:
+			return None
+		return self.correctAPIForRelation(UIA(UIAElement=previousElement))
+
+	def _get_next(self):
+		try:
+			nextElement=UIAHandler.handler.baseTreeWalker.GetNextSiblingElementBuildCache(self.UIAElement,UIAHandler.handler.baseCacheRequest)
+		except COMError:
+			log.debugWarning("Tree walker failed", exc_info=True)
+			return None
+		if not nextElement:
+			return None
+		return self.correctAPIForRelation(UIA(UIAElement=nextElement))
+
+	def _get_firstChild(self):
+		try:
+			firstChildElement=UIAHandler.handler.baseTreeWalker.GetFirstChildElementBuildCache(self.UIAElement,UIAHandler.handler.baseCacheRequest)
+		except COMError:
+			log.debugWarning("Tree walker failed", exc_info=True)
+			return None
+		if not firstChildElement:
+			return None
+		return self.correctAPIForRelation(UIA(UIAElement=firstChildElement))
+
+	def _get_lastChild(self):
+		try:
+			lastChildElement=UIAHandler.handler.baseTreeWalker.GetLastChildElementBuildCache(self.UIAElement,UIAHandler.handler.baseCacheRequest)
+		except COMError:
+			log.debugWarning("Tree walker failed", exc_info=True)
+			return None
+		if not lastChildElement:
+			return None
+		return self.correctAPIForRelation(UIA(UIAElement=lastChildElement))
+
+	def _get_children(self):
+		childrenCacheRequest=UIAHandler.handler.baseCacheRequest.clone()
+		childrenCacheRequest.TreeScope=UIAHandler.TreeScope_Children
+		try:
+			cachedChildren=self.UIAElement.buildUpdatedCache(childrenCacheRequest).getCachedChildren()
+		except COMError as e:
+			log.debugWarning("Could not fetch cached children from UIA element: %s"%e)
+			return super(UIA,self).children
+		children=[]
+		if not cachedChildren:
+			# GetCachedChildren returns null if there are no children.
+			return children
+		for index in xrange(cachedChildren.length):
+			e=cachedChildren.getElement(index)
+			windowHandle=e.cachedNativeWindowHandle or self.windowHandle
+			children.append(self.correctAPIForRelation(UIA(windowHandle=windowHandle,UIAElement=e)))
+		return children
+
+	def _get_rowNumber(self):
+		val=self._getUIACacheablePropertyValue(UIAHandler.UIA_GridItemRowPropertyId,True)
+		if val!=UIAHandler.handler.reservedNotSupportedValue:
+			return val+1
+		raise NotImplementedError
+
+	def _get_rowSpan(self):
+		val=self._getUIACacheablePropertyValue(UIAHandler.UIA_GridItemRowSpanPropertyId,True)
+		if val!=UIAHandler.handler.reservedNotSupportedValue:
+			return val
+		return 1
+
+	def _get_rowHeaderText(self):
+		val=self._getUIACacheablePropertyValue(UIAHandler.UIA_TableItemRowHeaderItemsPropertyId ,True)
+		if val==UIAHandler.handler.reservedNotSupportedValue:
+			raise NotImplementedError
+		val=val.QueryInterface(UIAHandler.IUIAutomationElementArray)
+		textList=[]
+		for i in xrange(val.length):
+			e=val.getElement(i)
+			obj=UIA(windowHandle=self.windowHandle,UIAElement=e.buildUpdatedCache(UIAHandler.handler.baseCacheRequest))
+			if not obj: continue
+			text=obj.makeTextInfo(textInfos.POSITION_ALL).text
+			textList.append(text)
+		return " ".join(textList)
+
+	def _get_columnNumber(self):
+		val=self._getUIACacheablePropertyValue(UIAHandler.UIA_GridItemColumnPropertyId,True)
+		if val!=UIAHandler.handler.reservedNotSupportedValue:
+			return val+1
+		raise NotImplementedError
+
+	def _get_columnSpan(self):
+		val=self._getUIACacheablePropertyValue(UIAHandler.UIA_GridItemColumnSpanPropertyId,True)
+		if val!=UIAHandler.handler.reservedNotSupportedValue:
+			return val
+		return 1
+
+	def _get_columnHeaderText(self):
+		val=self._getUIACacheablePropertyValue(UIAHandler.UIA_TableItemColumnHeaderItemsPropertyId ,True)
+		if val==UIAHandler.handler.reservedNotSupportedValue:
+			raise NotImplementedError
+		val=val.QueryInterface(UIAHandler.IUIAutomationElementArray)
+		textList=[]
+		for i in xrange(val.length):
+			e=val.getElement(i)
+			obj=UIA(windowHandle=self.windowHandle,UIAElement=e.buildUpdatedCache(UIAHandler.handler.baseCacheRequest))
+			if not obj: continue
+			text=obj.makeTextInfo(textInfos.POSITION_ALL).text
+			textList.append(text)
+		return " ".join(textList)
+
+	def _get_rowCount(self):
+		val=self._getUIACacheablePropertyValue(UIAHandler.UIA_GridRowCountPropertyId,True)
+		if val!=UIAHandler.handler.reservedNotSupportedValue:
+			return val
+		raise NotImplementedError
+
+	def _get_columnCount(self):
+		val=self._getUIACacheablePropertyValue(UIAHandler.UIA_GridColumnCountPropertyId,True)
+		if val!=UIAHandler.handler.reservedNotSupportedValue:
+			return val
+		raise NotImplementedError
+
+	def _get_table(self):
+		val=self._getUIACacheablePropertyValue(UIAHandler.UIA_GridItemContainingGridPropertyId ,True)
+		if val!=UIAHandler.handler.reservedNotSupportedValue:
+			e=val.QueryInterface(UIAHandler.IUIAutomationElement).buildUpdatedCache(UIAHandler.handler.baseCacheRequest)
+			return UIA(UIAElement=e)
+		raise NotImplementedError
+
+	def _get_processID(self):
+		return self.UIAElement.cachedProcessId
+
+	def _get_location(self):
+		try:
+			r=self._getUIACacheablePropertyValue(UIAHandler.UIA_BoundingRectanglePropertyId)
+		except COMError:
+			return None
+		if r is None:
+			return
+		# r is a tuple of floats representing left, top, width and height.
+		# However, most NVDA code expecs location coordinates to be ints 
+		left=int(r[0])
+		top=int(r[1])
+		width=int(r[2])
+		height=int(r[3])
+		return left,top,width,height
+
+	def _get_value(self):
+		val=self._getUIACacheablePropertyValue(UIAHandler.UIA_RangeValueValuePropertyId,True)
+		if val!=UIAHandler.handler.reservedNotSupportedValue:
+			minVal=self._getUIACacheablePropertyValue(UIAHandler.UIA_RangeValueMinimumPropertyId,False)
+			maxVal=self._getUIACacheablePropertyValue(UIAHandler.UIA_RangeValueMaximumPropertyId,False)
+			if minVal==maxVal:
+				# There is no range.
+				return "0"
+			val=((val-minVal)/(maxVal-minVal))*100.0
+			return "%d"%round(val,4)
+		val=self._getUIACacheablePropertyValue(UIAHandler.UIA_ValueValuePropertyId,True)
+		if val!=UIAHandler.handler.reservedNotSupportedValue:
+			return val
+
+	def _get_actionCount(self):
+		if self.UIAInvokePattern:
+			return 1
+		return 0
+
+	def getActionName(self,index=None):
+		if not index:
+			index=self.defaultActionIndex
+		if index==0 and self.UIAInvokePattern:
+			return _("invoke")
+		raise NotImplementedError
+
+	def doAction(self,index=None):
+		if not index:
+			index=self.defaultActionIndex
+		if index==0:
+			if self.UIAInvokePattern:
+				self.UIAInvokePattern.Invoke()
+			elif self.UIATogglePattern:
+				self.UIATogglePattern.toggle()
+			elif self.UIASelectionItemPattern:
+				self.UIASelectionItemPattern.select()
+			return
+		raise NotImplementedError
+
+	def _get_hasFocus(self):
+		try:
+			return self._getUIACacheablePropertyValue(UIAHandler.UIA_HasKeyboardFocusPropertyId)
+		except COMError:
+			return False
+
+	def _get_positionInfo(self):
+		info=super(UIA,self).positionInfo or {}
+		itemIndex=0
+		try:
+			itemIndex=self._getUIACacheablePropertyValue(UIAHandler.UIA_PositionInSetPropertyId)
+		except COMError:
+			pass
+		if itemIndex>0:
+			info['indexInGroup']=itemIndex
+			itemCount=0
+			try:
+				itemCount=self._getUIACacheablePropertyValue(UIAHandler.UIA_SizeOfSetPropertyId)
+			except COMError:
+				pass
+			if itemCount>0:
+				info['similarItemsInGroup']=itemCount
+		try:
+			level=self._getUIACacheablePropertyValue(UIAHandler.UIA_LevelPropertyId)
+		except COMError:
+			level=None
+		if level is not None and level>0:
+			info["level"]=level
+		return info
+
+	def scrollIntoView(self):
+		pass
+
+	def _get_controllerFor(self):
+		e=self._getUIACacheablePropertyValue(UIAHandler.UIA_ControllerForPropertyId)
+		if UIAHandler.handler.clientObject.checkNotSupported(e):
+			return None
+		a=e.QueryInterface(UIAHandler.IUIAutomationElementArray)
+		objList=[]
+		for index in xrange(a.length):
+			e=a.getElement(index)
+			e=e.buildUpdatedCache(UIAHandler.handler.baseCacheRequest)
+			obj=UIA(UIAElement=e)
+			if obj:
+				objList.append(obj)
+		return objList
+
+	def event_UIA_elementSelected(self):
+		self.event_stateChange()
+
+	def event_valueChange(self):
+		if isinstance(self, EditableTextWithoutAutoSelectDetection):
+			return
+		return super(UIA, self).event_valueChange()
+
+	def event_UIA_systemAlert(self):
+		"""
+		A base implementation for UI Automation's system Alert event.
+		This just reports the element that received the alert in speech and braille, similar to how focus is presented.
+		Skype for business toast notifications being one example.
+		"""
+		speech.speakObject(self, reason=controlTypes.REASON_FOCUS)
+		# Ideally, we wouldn't use getBrailleTextForProperties directly.
+		braille.handler.message(braille.getBrailleTextForProperties(name=self.name, role=self.role))
+
+class TreeviewItem(UIA):
+
+	def _get_value(self):
+		return ""
+
+	def _get__level(self):
+		level=0
+		obj=self
+		while obj: 
+			level+=1
+			parent=obj.parent=obj.parent
+			if not parent or parent==obj or parent.role!=controlTypes.ROLE_TREEVIEWITEM:
+				return level
+			obj=parent
+		return level
+
+	def _get_positionInfo(self):
+		info=super(TreeviewItem,self).positionInfo or {}
+		info['level']=self._level
+		return info
+
+class UIColumnHeader(UIA):
+
+	def _get_description(self):
+		description=super(UIColumnHeader,self).description
+		try:
+			itemStatus=self._getUIACacheablePropertyValue(UIAHandler.UIA_ItemStatusPropertyId)
+		except COMError:
+			itemStatus=""
+		return " ".join([x for x in (description,itemStatus) if x and not x.isspace()])
+
+class UIItem(UIA):
+	"""UIA list items in an Items View repeate the name as the value"""
+
+	def _get_positionInfo(self):
+		info={}
+		itemIndex=0
+		try:
+			itemIndex=self._getUIACacheablePropertyValue(UIAHandler.handler.ItemIndex_PropertyId)
+		except COMError:
+			pass
+		if itemIndex>0:
+			info['indexInGroup']=itemIndex
+			try:
+				e=self._getUIACacheablePropertyValue(UIAHandler.UIA_SelectionItemSelectionContainerPropertyId)
+				if e: e=e.QueryInterface(UIAHandler.IUIAutomationElement)
+			except COMError:
+				e=None
+			if e:
+				try:
+					itemCount=e.getCurrentPropertyValue(UIAHandler.handler.ItemCount_PropertyId)
+				except COMError:
+					itemCount=0
+				if itemCount>0:
+					info['similarItemsInGroup']=itemCount
+		return info
+
+	def _get_value(self):
+		return ""
+
+class SensitiveSlider(UIA):
+	"""A slider that tends to give focus to its thumb control"""
+
+	def event_focusEntered(self):
+		self.reportFocus()
+
+	def event_valueChange(self):
+		focusParent=api.getFocusObject().parent
+		if self==focusParent:
+			speech.speakObjectProperties(self,value=True,reason=controlTypes.REASON_CHANGE)
+		else:
+			super(SensitiveSlider,self).event_valueChange()
+
+class ControlPanelLink(UIA):
+
+	def _get_description(self):
+		desc=super(ControlPanelLink,self).description
+		try:
+			i=desc.find('\n')
+		except:
+			i=None
+		if i:
+			desc=desc[i+1:]
+		return desc
+
+class ComboBoxWithoutValuePattern(UIA):
+	"""A combo box without the Value pattern.
+	UIA combo boxes don't necessarily support the Value pattern unless they take arbitrary text values.
+	However, NVDA expects combo boxes to have a value and to fire valueChange events.
+	The value is obtained by retrieving the selected item's name.
+	The valueChange event is fired on this object by L{ListItem.event_stateChange}.
+	"""
+
+	def _get_UIASelectionPattern(self):
+		punk = self.UIAElement.GetCurrentPattern(UIAHandler.UIA_SelectionPatternId)
+		if punk:
+			self.UIASelectionPattern = punk.QueryInterface(UIAHandler.IUIAutomationSelectionPattern)
+		else:
+			self.UIASelectionPattern = None
+		return self.UIASelectionPattern
+
+	def _get_value(self):
+		try:
+			return self.UIASelectionPattern.GetCurrentSelection().GetElement(0).CurrentName
+		except (COMError, AttributeError):
+			return None
+
+class ListItem(UIA):
+
+	def event_stateChange(self):
+		if not self.hasFocus:
+			parent = self.parent
+			focus=api.getFocusObject()
+			if parent and parent==focus and (isinstance(parent, ComboBoxWithoutValuePattern)
+				or (parent._getUIACacheablePropertyValue(UIAHandler.UIA_IsValuePatternAvailablePropertyId) and parent.windowClassName.startswith("Windows.UI.Core"))):
+				# #6337: This is an item in a combo box without the Value pattern or does not raise value change event.
+				# This item has been selected, so notify the combo box that its value has changed.
+				focus.event_valueChange()
+		super(ListItem, self).event_stateChange()
+
+class Dialog(Dialog):
+	role=controlTypes.ROLE_DIALOG
+
+class Toast_win8(Notification, UIA):
+
+	event_UIA_toolTipOpened=Notification.event_alert
+
+class Toast_win10(Notification, UIA):
+
+	# #6096: Windows 10 build 14366 and later does not fire tooltip event when toasts appear.
+	if sys.getwindowsversion().build > 10586:
+		event_UIA_window_windowOpen=Notification.event_alert
+	else:
+		event_UIA_toolTipOpened=Notification.event_alert
+
+#WpfTextView fires name state changes once a second, plus when IUIAutomationTextRange::GetAttributeValue is called.
+#This causes major lags when using this control with Braille in NVDA. (#2759) 
+#For now just ignore the events.
+class WpfTextView(UIA):
+
+	def event_nameChange(self):
+		return
+
+	def event_stateChange(self):
+		return
+
+class SearchField(EditableTextWithSuggestions, UIA):
+	"""An edit field that presents suggestions based on a search term.
+	"""
+
+	def event_UIA_controllerFor(self):
+		# Only useful if suggestions appear and disappear.
+		if self == api.getFocusObject() and len(self.controllerFor)>0:
+			self.event_suggestionsOpened()
+		else:
+			self.event_suggestionsClosed()
+
+
+class SuggestionListItem(UIA):
+	"""Recent Windows releases use suggestions lists for various things, including Start menu suggestions, Store, Settings app and so on.
+	"""
+
+	role=controlTypes.ROLE_LISTITEM
+
+	def event_UIA_elementSelected(self):
+		focusControllerFor=api.getFocusObject().controllerFor
+		if len(focusControllerFor)>0 and focusControllerFor[0].appModule is self.appModule and self.name:
+			speech.cancelSpeech()
+			api.setNavigatorObject(self)
+			self.reportFocus()
+			# Display results as flash messages.
+			braille.handler.message(braille.getBrailleTextForProperties(name=self.name, role=self.role, positionInfo=self.positionInfo))