--- conflicted
+++ resolved
@@ -1,256 +1,253 @@
-#core.py
-#A part of NonVisual Desktop Access (NVDA)
-#Copyright (C) 2006-2008 NVDA Contributors <http://www.nvda-project.org/>
-#This file is covered by the GNU General Public License.
-#See the file COPYING for more details.
-
-"""NVDA core"""
-
-# Do this first to initialise comtypes.client.gen_dir and the comtypes.gen search path.
-import comtypes.client
-# Append our comInterfaces directory to the comtypes.gen search path.
-import comtypes.gen
-import comInterfaces
-comtypes.gen.__path__.append(comInterfaces.__path__[0])
-
-import sys
-import nvwave
-import os
-import time
-import logHandler
-import globalVars
-from logHandler import log
-
-def resetConfiguration():
-	"""Loads the configuration, installs the correct language support and initialises audio so that it will use the configured synth and speech settings.
-	"""
-	import config
-	import speech
-	import languageHandler
-	log.debug("terminating speech")
-	speech.terminate()
-	log.debug("Reloading config")
-	config.load()
-	logHandler.setLogLevelFromConfig()
-	#Language
-	lang = config.conf["general"]["language"]
-	log.debug("setting language to %s"%lang)
-	languageHandler.setLanguage(lang)
-	#Speech
-	log.debug("initializing speech")
-	speech.initialize()
-	log.debug("Trying to save config...")
-	try:
-		config.save()
-	except:
-		pass
-	log.info("Reverted to saved configuration")
-
-def main():
-	"""NVDA's core main loop.
-This initializes all modules such as audio, IAccessible, keyboard, mouse, and GUI. Then it initialises the wx application object and installs the core pump timer, which checks the queues and executes functions every 1 ms. Finally, it starts the wx main loop.
-"""
-	log.debug("Core starting")
-	log.info("Config dir: %s"%os.path.abspath(globalVars.appArgs.configPath))
-	log.debug("loading config")
-	import config
-	config.load()
-	if not globalVars.appArgs.minimal:
-		nvwave.playWaveFile("waves\\start.wav")
-	log.debug("Trying to save config")
-	try:
-		config.save()
-	except:
-		pass
-	logHandler.setLogLevelFromConfig()
-	try:
-		lang = config.conf["general"]["language"]
-		import languageHandler
-		log.debug("setting language to %s"%lang)
-		languageHandler.setLanguage(lang)
-	except:
-		log.warning("Could not set language to %s"%lang)
-	import versionInfo
-	log.info("NVDA version %s" % versionInfo.version)
-	log.info("Using Windows version %r" % (sys.getwindowsversion(),))
-	log.info("Using Python version %s"%sys.version)
-	log.info("Using comtypes version %s"%comtypes.__version__)
-	log.debug("Creating wx application instance")
-	import speechDictHandler
-	log.debug("Speech Dictionary processing")
-	speechDictHandler.initialize()
-	import speech
-	log.debug("Initializing speech")
-	speech.initialize()
-	if not globalVars.appArgs.minimal and (time.time()-globalVars.startTime)>5:
-		log.debugWarning("Slow starting core (%.2f sec)" % (time.time()-globalVars.startTime))
-		speech.speakMessage(_("Loading subsystems, please wait..."))
-	import wx
-	log.info("Using wx version %s"%wx.version())
-	app = wx.App(redirect=False)
-	# HACK: wx currently raises spurious assertion failures when a timer is stopped but there is already an event in the queue for that timer.
-	# Unfortunately, these assertion exceptions are raised in the middle of other code, which causes problems.
-	# Therefore, disable assertions for now.
-	app.SetAssertMode(wx.PYAPP_ASSERT_SUPPRESS)
-	# We do support QueryEndSession events, but we don't want to do anything for them.
-	app.Bind(wx.EVT_QUERY_END_SESSION, lambda evt: None)
-	def onEndSession(evt):
-		# NVDA will be terminated as soon as this function returns, so save configuration if appropriate.
-		config.saveOnExit()
-		if not globalVars.appArgs.minimal:
-			nvwave.playWaveFile("waves\\exit.wav",async=False)
-		log.info("Windows session ending")
-	app.Bind(wx.EVT_END_SESSION, onEndSession)
-	import braille
-	log.debug("Initializing braille")
-	braille.initialize()
-	import NVDAHelper
-	log.debug("Initializing NVDAHelper")
-	NVDAHelper.initialize()
-	log.debug("Initializing GUI")
-	import gui
-	gui.initialize()
-	# initialize wxpython localization support
-	locale = wx.Locale()
-	lang=languageHandler.getLanguage()
-	if '_' in lang:
-		wxLang=lang.split('_')[0]
-	else:
-		wxLang=lang
-	if hasattr(sys,'frozen'):
-		locale.AddCatalogLookupPathPrefix(os.path.join(os.getcwdu(),"locale"))
-	try:
-		locale.Init(lang,wxLang)
-	except:
-		pass
-	import api
-	import winUser
-	import NVDAObjects.window
-	desktopObject=NVDAObjects.window.Window(windowHandle=winUser.getDesktopWindow())
-	api.setDesktopObject(desktopObject)
-	api.setFocusObject(desktopObject)
-	api.setNavigatorObject(desktopObject)
-	api.setMouseObject(desktopObject)
-	import appModuleHandler
-	log.debug("Initializing appModule Handler")
-	appModuleHandler.initialize()
-	import JABHandler
-	log.debug("initializing Java Access Bridge support")
-	JABHandler.initialize()
-	import winConsoleHandler
-	log.debug("Initializing winConsole support")
-	winConsoleHandler.initialize()
-	import IAccessibleHandler
-	log.debug("Initializing IAccessible support")
-	IAccessibleHandler.initialize()
-	import UIAHandler
-	log.debug("Initializing UIA support")
-	UIAHandler.initialize()
-	import keyboardHandler
-	log.debug("Initializing keyboard handler")
-	keyboardHandler.initialize()
-	import mouseHandler
-	log.debug("initializing mouse handler")
-	mouseHandler.initialize()
-	if not globalVars.appArgs.minimal:
-		if config.conf["general"]["showWelcomeDialogAtStartup"]:
-			wx.CallAfter(gui.WelcomeDialog.run)
-		else:
-			import ui
-			braille.handler.message(_("NVDA started"))
-	if api.getFocusObject()==api.getDesktopObject():
-		import eventHandler
-		eventHandler.queueEvent('gainFocus',api.getDesktopObject().objectWithFocus())
-	import queueHandler
-	class CorePump(wx.Timer):
-		"Checks the queues and executes functions."
-		def __init__(self,*args,**kwargs):
-			log.debug("Core pump starting")
-			super(CorePump,self).__init__(*args,**kwargs)
-		def Notify(self):
-			try:
-				JABHandler.pumpAll()
-				IAccessibleHandler.pumpAll()
-				queueHandler.pumpAll()
-				mouseHandler.pumpAll()
-			except:
-				log.error("errors in this core pump cycle",exc_info=True)
-	log.debug("starting core pump")
-	pump = CorePump()
-	pump.Start(1)
-	log.info("NVDA initialized")
-
-	log.debug("entering wx application main loop")
-	app.MainLoop()
-
-	log.info("Exiting")
-	log.debug("Terminating GUI")
-	gui.terminate()
-	config.saveOnExit()
-	try:
-		if globalVars.focusObject and hasattr(globalVars.focusObject,"event_loseFocus"):
-			log.debug("calling lose focus on object with focus")
-			globalVars.focusObject.event_loseFocus()
-	except:
-		log.error("Lose focus error",exc_info=True)
-	try:
-		speech.cancelSpeech()
-	except:
-		pass
-	log.debug("Cleaning up running virtualBuffers")
-	try:
-		import virtualBufferHandler
-		virtualBufferHandler.cleanupVirtualBuffers()
-	except:
-		log.error("Error cleaning up virtualBuffers",exc_info=True)
-	log.debug("Terminating IAccessible support")
-	try:
-		IAccessibleHandler.terminate()
-	except:
-		log.error("Error terminating IAccessible support",exc_info=True)
-<<<<<<< HEAD
-	log.debug("Terminating UIA support")
-	try:
-		UIAHandler.terminate()
-	except:
-		log.error("Error terminating UIA support",exc_info=True)
-=======
-	log.debug("Terminating winConsole support")
-	try:
-		winConsoleHandler.terminate()
-	except:
-		log.error("Error terminating winConsole support",exc_info=True)
->>>>>>> 36c2bafe
-	log.debug("Terminating Java Access Bridge support")
-	try:
-		JABHandler.terminate()
-	except:
-		log.error("Error terminating Java Access Bridge support",exc_info=True)
-	log.debug("Terminating NVDAHelper")
-	try:
-		NVDAHelper.terminate()
-	except:
-		log.error("Error terminating NVDAHelper",exc_info=True)
-	log.debug("Terminating keyboard handler")
-	try:
-		keyboardHandler.terminate()
-	except:
-		log.error("Error terminating keyboard handler")
-	log.debug("Terminating mouse handler")
-	try:
-		mouseHandler.terminate()
-	except:
-		log.error("error terminating mouse handler",exc_info=True)
-	log.debug("Terminating braille")
-	try:
-		braille.terminate()
-	except:
-		log.error("Error terminating braille",exc_info=True)
-	log.debug("Terminating speech")
-	try:
-		speech.terminate()
-	except:
-		log.error("Error terminating speech",exc_info=True)
-	if not globalVars.appArgs.minimal:
-		nvwave.playWaveFile("waves\\exit.wav",async=False)
-	log.debug("core done")
+#core.py
+#A part of NonVisual Desktop Access (NVDA)
+#Copyright (C) 2006-2008 NVDA Contributors <http://www.nvda-project.org/>
+#This file is covered by the GNU General Public License.
+#See the file COPYING for more details.
+
+"""NVDA core"""
+
+# Do this first to initialise comtypes.client.gen_dir and the comtypes.gen search path.
+import comtypes.client
+# Append our comInterfaces directory to the comtypes.gen search path.
+import comtypes.gen
+import comInterfaces
+comtypes.gen.__path__.append(comInterfaces.__path__[0])
+
+import sys
+import nvwave
+import os
+import time
+import logHandler
+import globalVars
+from logHandler import log
+
+def resetConfiguration():
+	"""Loads the configuration, installs the correct language support and initialises audio so that it will use the configured synth and speech settings.
+	"""
+	import config
+	import speech
+	import languageHandler
+	log.debug("terminating speech")
+	speech.terminate()
+	log.debug("Reloading config")
+	config.load()
+	logHandler.setLogLevelFromConfig()
+	#Language
+	lang = config.conf["general"]["language"]
+	log.debug("setting language to %s"%lang)
+	languageHandler.setLanguage(lang)
+	#Speech
+	log.debug("initializing speech")
+	speech.initialize()
+	log.debug("Trying to save config...")
+	try:
+		config.save()
+	except:
+		pass
+	log.info("Reverted to saved configuration")
+
+def main():
+	"""NVDA's core main loop.
+This initializes all modules such as audio, IAccessible, keyboard, mouse, and GUI. Then it initialises the wx application object and installs the core pump timer, which checks the queues and executes functions every 1 ms. Finally, it starts the wx main loop.
+"""
+	log.debug("Core starting")
+	log.info("Config dir: %s"%os.path.abspath(globalVars.appArgs.configPath))
+	log.debug("loading config")
+	import config
+	config.load()
+	if not globalVars.appArgs.minimal:
+		nvwave.playWaveFile("waves\\start.wav")
+	log.debug("Trying to save config")
+	try:
+		config.save()
+	except:
+		pass
+	logHandler.setLogLevelFromConfig()
+	try:
+		lang = config.conf["general"]["language"]
+		import languageHandler
+		log.debug("setting language to %s"%lang)
+		languageHandler.setLanguage(lang)
+	except:
+		log.warning("Could not set language to %s"%lang)
+	import versionInfo
+	log.info("NVDA version %s" % versionInfo.version)
+	log.info("Using Windows version %r" % (sys.getwindowsversion(),))
+	log.info("Using Python version %s"%sys.version)
+	log.info("Using comtypes version %s"%comtypes.__version__)
+	log.debug("Creating wx application instance")
+	import speechDictHandler
+	log.debug("Speech Dictionary processing")
+	speechDictHandler.initialize()
+	import speech
+	log.debug("Initializing speech")
+	speech.initialize()
+	if not globalVars.appArgs.minimal and (time.time()-globalVars.startTime)>5:
+		log.debugWarning("Slow starting core (%.2f sec)" % (time.time()-globalVars.startTime))
+		speech.speakMessage(_("Loading subsystems, please wait..."))
+	import wx
+	log.info("Using wx version %s"%wx.version())
+	app = wx.App(redirect=False)
+	# HACK: wx currently raises spurious assertion failures when a timer is stopped but there is already an event in the queue for that timer.
+	# Unfortunately, these assertion exceptions are raised in the middle of other code, which causes problems.
+	# Therefore, disable assertions for now.
+	app.SetAssertMode(wx.PYAPP_ASSERT_SUPPRESS)
+	# We do support QueryEndSession events, but we don't want to do anything for them.
+	app.Bind(wx.EVT_QUERY_END_SESSION, lambda evt: None)
+	def onEndSession(evt):
+		# NVDA will be terminated as soon as this function returns, so save configuration if appropriate.
+		config.saveOnExit()
+		if not globalVars.appArgs.minimal:
+			nvwave.playWaveFile("waves\\exit.wav",async=False)
+		log.info("Windows session ending")
+	app.Bind(wx.EVT_END_SESSION, onEndSession)
+	import braille
+	log.debug("Initializing braille")
+	braille.initialize()
+	import NVDAHelper
+	log.debug("Initializing NVDAHelper")
+	NVDAHelper.initialize()
+	log.debug("Initializing GUI")
+	import gui
+	gui.initialize()
+	# initialize wxpython localization support
+	locale = wx.Locale()
+	lang=languageHandler.getLanguage()
+	if '_' in lang:
+		wxLang=lang.split('_')[0]
+	else:
+		wxLang=lang
+	if hasattr(sys,'frozen'):
+		locale.AddCatalogLookupPathPrefix(os.path.join(os.getcwdu(),"locale"))
+	try:
+		locale.Init(lang,wxLang)
+	except:
+		pass
+	import api
+	import winUser
+	import NVDAObjects.window
+	desktopObject=NVDAObjects.window.Window(windowHandle=winUser.getDesktopWindow())
+	api.setDesktopObject(desktopObject)
+	api.setFocusObject(desktopObject)
+	api.setNavigatorObject(desktopObject)
+	api.setMouseObject(desktopObject)
+	import appModuleHandler
+	log.debug("Initializing appModule Handler")
+	appModuleHandler.initialize()
+	import JABHandler
+	log.debug("initializing Java Access Bridge support")
+	JABHandler.initialize()
+	import winConsoleHandler
+	log.debug("Initializing winConsole support")
+	winConsoleHandler.initialize()
+	import IAccessibleHandler
+	log.debug("Initializing IAccessible support")
+	IAccessibleHandler.initialize()
+	import UIAHandler
+	log.debug("Initializing UIA support")
+	UIAHandler.initialize()
+	import keyboardHandler
+	log.debug("Initializing keyboard handler")
+	keyboardHandler.initialize()
+	import mouseHandler
+	log.debug("initializing mouse handler")
+	mouseHandler.initialize()
+	if not globalVars.appArgs.minimal:
+		if config.conf["general"]["showWelcomeDialogAtStartup"]:
+			wx.CallAfter(gui.WelcomeDialog.run)
+		else:
+			import ui
+			braille.handler.message(_("NVDA started"))
+	if api.getFocusObject()==api.getDesktopObject():
+		import eventHandler
+		eventHandler.queueEvent('gainFocus',api.getDesktopObject().objectWithFocus())
+	import queueHandler
+	class CorePump(wx.Timer):
+		"Checks the queues and executes functions."
+		def __init__(self,*args,**kwargs):
+			log.debug("Core pump starting")
+			super(CorePump,self).__init__(*args,**kwargs)
+		def Notify(self):
+			try:
+				JABHandler.pumpAll()
+				IAccessibleHandler.pumpAll()
+				queueHandler.pumpAll()
+				mouseHandler.pumpAll()
+			except:
+				log.error("errors in this core pump cycle",exc_info=True)
+	log.debug("starting core pump")
+	pump = CorePump()
+	pump.Start(1)
+	log.info("NVDA initialized")
+
+	log.debug("entering wx application main loop")
+	app.MainLoop()
+
+	log.info("Exiting")
+	log.debug("Terminating GUI")
+	gui.terminate()
+	config.saveOnExit()
+	try:
+		if globalVars.focusObject and hasattr(globalVars.focusObject,"event_loseFocus"):
+			log.debug("calling lose focus on object with focus")
+			globalVars.focusObject.event_loseFocus()
+	except:
+		log.error("Lose focus error",exc_info=True)
+	try:
+		speech.cancelSpeech()
+	except:
+		pass
+	log.debug("Cleaning up running virtualBuffers")
+	try:
+		import virtualBufferHandler
+		virtualBufferHandler.cleanupVirtualBuffers()
+	except:
+		log.error("Error cleaning up virtualBuffers",exc_info=True)
+	log.debug("Terminating IAccessible support")
+	try:
+		IAccessibleHandler.terminate()
+	except:
+		log.error("Error terminating IAccessible support",exc_info=True)
+	log.debug("Terminating UIA support")
+	try:
+		UIAHandler.terminate()
+	except:
+		log.error("Error terminating UIA support",exc_info=True)
+	log.debug("Terminating winConsole support")
+	try:
+		winConsoleHandler.terminate()
+	except:
+		log.error("Error terminating winConsole support",exc_info=True)
+	log.debug("Terminating Java Access Bridge support")
+	try:
+		JABHandler.terminate()
+	except:
+		log.error("Error terminating Java Access Bridge support",exc_info=True)
+	log.debug("Terminating NVDAHelper")
+	try:
+		NVDAHelper.terminate()
+	except:
+		log.error("Error terminating NVDAHelper",exc_info=True)
+	log.debug("Terminating keyboard handler")
+	try:
+		keyboardHandler.terminate()
+	except:
+		log.error("Error terminating keyboard handler")
+	log.debug("Terminating mouse handler")
+	try:
+		mouseHandler.terminate()
+	except:
+		log.error("error terminating mouse handler",exc_info=True)
+	log.debug("Terminating braille")
+	try:
+		braille.terminate()
+	except:
+		log.error("Error terminating braille",exc_info=True)
+	log.debug("Terminating speech")
+	try:
+		speech.terminate()
+	except:
+		log.error("Error terminating speech",exc_info=True)
+	if not globalVars.appArgs.minimal:
+		nvwave.playWaveFile("waves\\exit.wav",async=False)
+	log.debug("core done")