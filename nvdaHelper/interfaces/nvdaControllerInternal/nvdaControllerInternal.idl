--- conflicted
+++ resolved
@@ -1,84 +1,82 @@
-/*
-This file is a part of the NVDA project.
-URL: http://www.nvda-project.org/
-Copyright 2006-2010 NVDA contributers.
-    This program is free software: you can redistribute it and/or modify
-    it under the terms of the GNU General Public License version 2.0, as published by
-    the Free Software Foundation.
-    This program is distributed in the hope that it will be useful,
-    but WITHOUT ANY WARRANTY; without even the implied warranty of
-    MERCHANTABILITY or FITNESS FOR A PARTICULAR PURPOSE.
-This license can be found at:
-http://www.gnu.org/licenses/old-licenses/gpl-2.0.html
-*/
-
-cpp_quote("/*")
-cpp_quote("This file is a part of the NVDA project.")
-cpp_quote("URL: http://www.nvda-project.org/")
-cpp_quote("Copyright 2006-2010 NVDA contributers.")
-cpp_quote("This program is free software: you can redistribute it and/or modify")
-cpp_quote("it under the terms of the GNU General Public License version 2.0, as published by")
-cpp_quote("the Free Software Foundation.")
-cpp_quote("This program is distributed in the hope that it will be useful,")
-cpp_quote("but WITHOUT ANY WARRANTY; without even the implied warranty of")
-cpp_quote("MERCHANTABILITY or FITNESS FOR A PARTICULAR PURPOSE.")
-cpp_quote("This license can be found at:")
-cpp_quote("http://www.gnu.org/licenses/old-licenses/gpl-2.0.html")
-cpp_quote("*/")
-
-/**
- * Methods  to control NVDA via NVDA in-process code.
- */
-[
-	uuid(B8934CDF-D229-40f0-A082-0F60D39F44D7),
-	version(1.0),
-]
-interface NvdaControllerInternal {
-
-	error_status_t __stdcall requestRegistration([in,string] const wchar_t* uuidString);
-
-/**
- * Notifies NVDA that the keyboard layout has changed for this thread. 
- * @param threadID the thread the layout change occured in
- * @param hkl the current layout retreaved either by GetKeyboardLayout or the lParam of wm_inputLangChange.
- * @param layoutString the current identifier string returned from GetKeyboardLayoutName.
- */
-	error_status_t __stdcall inputLangChangeNotify([in] const long threadID, [in] const unsigned long hkl, [in,string] const wchar_t* layoutString);
-
-/**
- * Notifies NVDA that a character has been typed in this thread.
- * @param threadID the thread the layout change occured in
- * @param ch the character typed.
- */
-	error_status_t __stdcall typedCharacterNotify([in] const long threadID, [in] const wchar_t ch);
-
-/**
- * Notifies NVDA that text in the given rectangle (in screen coordinates), in the given window, has changed.
- */
-	error_status_t __stdcall displayModelTextChangeNotify([in] const long hwnd, [in] const long left, [in] const long top, [in] const long right, [in] const long bottom); 
-
-/**
- * Logs a message at the given level to NVDA
- * @param level the level of the message
- * @param process Id of the process where the message is sent from
- * @param message the log message
- */
-	error_status_t __stdcall logMessage([in] const long level, [in] const long processID, [in,string] const wchar_t* message);
-
-/**
-<<<<<<< HEAD
- * Notifies NVDA of updates to the current input composition (including the full content, the selection offsets and the newly added text if any).
- */
-	error_status_t __stdcall inputCompositionUpdate([in,string] const wchar_t* compositionString, [in] const int selectionStart, [in] const int selectionEnd, [in] const int isReading);
-
-	error_status_t __stdcall inputCandidateListUpdate([in,string] const wchar_t* candidates, [in] const long selectionIndex);
-
-	error_status_t __stdcall inputConversionModeUpdate([in] const long oldFlags, [in] const long newFlags);
-
-=======
- * Notifies NVDA that a virtual buffer has changed.
- */
-	error_status_t __stdcall vbufChangeNotify([in] const int rootDocHandle, [in] const int rootID);
-	
->>>>>>> ebb6acb4
-};
+/*
+This file is a part of the NVDA project.
+URL: http://www.nvda-project.org/
+Copyright 2006-2010 NVDA contributers.
+    This program is free software: you can redistribute it and/or modify
+    it under the terms of the GNU General Public License version 2.0, as published by
+    the Free Software Foundation.
+    This program is distributed in the hope that it will be useful,
+    but WITHOUT ANY WARRANTY; without even the implied warranty of
+    MERCHANTABILITY or FITNESS FOR A PARTICULAR PURPOSE.
+This license can be found at:
+http://www.gnu.org/licenses/old-licenses/gpl-2.0.html
+*/
+
+cpp_quote("/*")
+cpp_quote("This file is a part of the NVDA project.")
+cpp_quote("URL: http://www.nvda-project.org/")
+cpp_quote("Copyright 2006-2010 NVDA contributers.")
+cpp_quote("This program is free software: you can redistribute it and/or modify")
+cpp_quote("it under the terms of the GNU General Public License version 2.0, as published by")
+cpp_quote("the Free Software Foundation.")
+cpp_quote("This program is distributed in the hope that it will be useful,")
+cpp_quote("but WITHOUT ANY WARRANTY; without even the implied warranty of")
+cpp_quote("MERCHANTABILITY or FITNESS FOR A PARTICULAR PURPOSE.")
+cpp_quote("This license can be found at:")
+cpp_quote("http://www.gnu.org/licenses/old-licenses/gpl-2.0.html")
+cpp_quote("*/")
+
+/**
+ * Methods  to control NVDA via NVDA in-process code.
+ */
+[
+	uuid(B8934CDF-D229-40f0-A082-0F60D39F44D7),
+	version(1.0),
+]
+interface NvdaControllerInternal {
+
+	error_status_t __stdcall requestRegistration([in,string] const wchar_t* uuidString);
+
+/**
+ * Notifies NVDA that the keyboard layout has changed for this thread. 
+ * @param threadID the thread the layout change occured in
+ * @param hkl the current layout retreaved either by GetKeyboardLayout or the lParam of wm_inputLangChange.
+ * @param layoutString the current identifier string returned from GetKeyboardLayoutName.
+ */
+	error_status_t __stdcall inputLangChangeNotify([in] const long threadID, [in] const unsigned long hkl, [in,string] const wchar_t* layoutString);
+
+/**
+ * Notifies NVDA that a character has been typed in this thread.
+ * @param threadID the thread the layout change occured in
+ * @param ch the character typed.
+ */
+	error_status_t __stdcall typedCharacterNotify([in] const long threadID, [in] const wchar_t ch);
+
+/**
+ * Notifies NVDA that text in the given rectangle (in screen coordinates), in the given window, has changed.
+ */
+	error_status_t __stdcall displayModelTextChangeNotify([in] const long hwnd, [in] const long left, [in] const long top, [in] const long right, [in] const long bottom); 
+
+/**
+ * Logs a message at the given level to NVDA
+ * @param level the level of the message
+ * @param process Id of the process where the message is sent from
+ * @param message the log message
+ */
+	error_status_t __stdcall logMessage([in] const long level, [in] const long processID, [in,string] const wchar_t* message);
+
+/**
+ * Notifies NVDA of updates to the current input composition (including the full content, the selection offsets and the newly added text if any).
+ */
+	error_status_t __stdcall inputCompositionUpdate([in,string] const wchar_t* compositionString, [in] const int selectionStart, [in] const int selectionEnd, [in] const int isReading);
+
+	error_status_t __stdcall inputCandidateListUpdate([in,string] const wchar_t* candidates, [in] const long selectionIndex);
+
+	error_status_t __stdcall inputConversionModeUpdate([in] const long oldFlags, [in] const long newFlags);
+
+/**
+ * Notifies NVDA that a virtual buffer has changed.
+ */
+	error_status_t __stdcall vbufChangeNotify([in] const int rootDocHandle, [in] const int rootID);
+
+};