# A part of NonVisual Desktop Access (NVDA)
# This file is covered by the GNU General Public License.
# See the file COPYING for more details.
# Copyright (C) 2017-2021 NV Access Limited, Babbage B.V.

"""Unit tests for the controlTypes module.
"""
import enum
import unittest
import controlTypes
from . import PlaceholderNVDAObject
from controlTypes.processAndLabelStates import _processNegativeStates, _processPositiveStates


class TestLabels(unittest.TestCase):
	_noDisplayStringRoles = {
	}
	_noDisplayStringStates = {
<<<<<<< HEAD
		# HAS_ARIA_DETAILS is not used internally to NVDA, only exists for backwards
		# compatibility of the add-on API
		controlTypes.State.HAS_ARIA_DETAILS,
	}
	_noNegDisplayStringStates = {
		# HAS_ARIA_DETAILS is not used internally to NVDA, only exists for backwards
		# compatibility of the add-on API
		controlTypes.State.HAS_ARIA_DETAILS,
=======
		controlTypes.State.INDETERMINATE,
	}
	_noNegDisplayStringStates = {
		controlTypes.State.INDETERMINATE,
>>>>>>> 21367c8e
	}

	def test_role_displayString(self):
		"""Test to check whether every role has its own display string
		Roles without display strings should be explicitly listed in _noDisplayStringRoles, these
		will be checked to ensure a KeyError is raised if displayString is accessed.
		"""
		rolesExpectingDisplayString = set(controlTypes.Role).difference(self._noDisplayStringRoles)
		for role in rolesExpectingDisplayString:
			self.assertTrue(role.displayString)

		for role in self._noDisplayStringRoles:
			with self.assertRaises(KeyError):
				role.displayString

	def test_state_displayString(self):
		"""Test to check whether every state has its own display string
		States without display strings should be explicitly listed in _noDisplayStringStates, these
		will be checked to ensure a KeyError is raised if displayString is accessed.
		"""
		statesExpectingDisplayString = set(controlTypes.State).difference(self._noDisplayStringStates)
		for state in statesExpectingDisplayString:
			self.assertTrue(state.displayString)

		for state in self._noDisplayStringStates:
			with self.assertRaises(KeyError):
				state.displayString

	def test_state_negativeDisplayString(self):
		"""Test to check whether every state has its own negative display string
		States without negative display strings should be explicitly listed in _noNegDisplayStringStates, these
		will be checked to ensure a KeyError is raised if negativeDisplayString is accessed.
		"""
		statesExpectingNegDispString = set(controlTypes.State).difference(self._noNegDisplayStringStates)
		for state in statesExpectingNegDispString:
			self.assertTrue(state.negativeDisplayString)

		for state in self._noNegDisplayStringStates:
			with self.assertRaises(KeyError):
				state.negativeDisplayString


class TestProcessStates(unittest.TestCase):

	def setUp(self):
		self.obj = PlaceholderNVDAObject()
		self.obj.role = controlTypes.Role.CHECKBOX
		self.obj.states = {
			controlTypes.State.FOCUSABLE,
			controlTypes.State.INVALID_ENTRY,
			controlTypes.State.FOCUSED,
			controlTypes.State.REQUIRED
		}

	def test_positiveStates(self):
		self.assertSetEqual(
			_processPositiveStates(
				self.obj.role,
				self.obj.states,
				controlTypes.OutputReason.FOCUS,
				self.obj.states
			),
			{controlTypes.State.INVALID_ENTRY, controlTypes.State.REQUIRED}
		)

	def test_negativeStates(self):
		self.assertSetEqual(
			_processNegativeStates(
				self.obj.role,
				self.obj.states,
				controlTypes.OutputReason.FOCUS,
				None
			),
			{controlTypes.State.CHECKED}
		)

class TestStateOrder(unittest.TestCase):

	def test_positiveMergedStatesOutput(self):
		obj = PlaceholderNVDAObject()
		obj.role = controlTypes.Role.CHECKBOX
		obj.states = {
			controlTypes.State.CHECKED,
			controlTypes.State.FOCUSABLE,
			controlTypes.State.FOCUSED,
			controlTypes.State.SELECTED,
			controlTypes.State.SELECTABLE
		}
		self.assertEqual(
			controlTypes.processAndLabelStates(
				obj.role,
				obj.states,
				controlTypes.OutputReason.FOCUS,
				obj.states,
				None
			),
			[controlTypes.State.CHECKED.displayString]
		)

	def test_negativeMergedStatesOutput(self):
		obj = PlaceholderNVDAObject()
		obj.role = controlTypes.Role.CHECKBOX
		obj.states = {
			controlTypes.State.FOCUSABLE,
			controlTypes.State.FOCUSED,
			controlTypes.State.SELECTED,
			controlTypes.State.SELECTABLE
		}
		self.assertEqual(
			controlTypes.processAndLabelStates(
				obj.role,
				obj.states,
				controlTypes.OutputReason.FOCUS,
				obj.states,
				None
			),
			[controlTypes.State.CHECKED.negativeDisplayString]
		)


class TestBackCompat(unittest.TestCase):

	def test_statesValues(self):
		class oldStates(enum.IntEnum):
			# Copied from commit d4586a5d907dd4dec761d3234147fa5fd6186b37
			UNAVAILABLE = 0x1
			FOCUSED = 0x2
			SELECTED = 0x4
			BUSY = 0x8
			PRESSED = 0x10
			CHECKED = 0x20
			HALFCHECKED = 0x40
			READONLY = 0x80
			EXPANDED = 0x100
			COLLAPSED = 0x200
			INVISIBLE = 0x400
			VISITED = 0x800
			LINKED = 0x1000
			HASPOPUP = 0x2000
			PROTECTED = 0x4000
			REQUIRED = 0x8000
			DEFUNCT = 0x10000
			INVALID_ENTRY = 0x20000
			MODAL = 0x40000
			AUTOCOMPLETE = 0x80000
			MULTILINE = 0x100000
			ICONIFIED = 0x200000
			OFFSCREEN = 0x400000
			SELECTABLE = 0x800000
			FOCUSABLE = 0x1000000
			CLICKABLE = 0x2000000
			EDITABLE = 0x4000000
			CHECKABLE = 0x8000000
			DRAGGABLE = 0x10000000
			DRAGGING = 0x20000000
			DROPTARGET = 0x40000000
			SORTED = 0x80000000
			SORTED_ASCENDING = 0x100000000
			SORTED_DESCENDING = 0x200000000
			HASLONGDESC = 0x400000000
			PINNED = 0x800000000
			HASFORMULA = 0x1000000000  # Mostly for spreadsheets
			HASCOMMENT = 0x2000000000
			OBSCURED = 0x4000000000
			CROPPED = 0x8000000000
			OVERFLOWING = 0x10000000000
			UNLOCKED = 0x20000000000
			HAS_ARIA_DETAILS = 0x40000000000
			HASNOTE = 0x80000000000
		for old in oldStates:
			new = controlTypes.State[old.name]
			self.assertEqual(new.value, old.value, msg=f"Value not equal: {new.name}")
			self.assertEqual(new, old.value, msg=f"Can't treat as integer: {new.name}")
			self.assertEqual(
				controlTypes.State(old.value),
				old.value,
				msg=f"Can't construct from integer value: {new.name}"
			)
<|MERGE_RESOLUTION|>--- conflicted
+++ resolved
@@ -1,211 +1,206 @@
-# A part of NonVisual Desktop Access (NVDA)
-# This file is covered by the GNU General Public License.
-# See the file COPYING for more details.
-# Copyright (C) 2017-2021 NV Access Limited, Babbage B.V.
-
-"""Unit tests for the controlTypes module.
-"""
-import enum
-import unittest
-import controlTypes
-from . import PlaceholderNVDAObject
-from controlTypes.processAndLabelStates import _processNegativeStates, _processPositiveStates
-
-
-class TestLabels(unittest.TestCase):
-	_noDisplayStringRoles = {
-	}
-	_noDisplayStringStates = {
-<<<<<<< HEAD
-		# HAS_ARIA_DETAILS is not used internally to NVDA, only exists for backwards
-		# compatibility of the add-on API
-		controlTypes.State.HAS_ARIA_DETAILS,
-	}
-	_noNegDisplayStringStates = {
-		# HAS_ARIA_DETAILS is not used internally to NVDA, only exists for backwards
-		# compatibility of the add-on API
-		controlTypes.State.HAS_ARIA_DETAILS,
-=======
-		controlTypes.State.INDETERMINATE,
-	}
-	_noNegDisplayStringStates = {
-		controlTypes.State.INDETERMINATE,
->>>>>>> 21367c8e
-	}
-
-	def test_role_displayString(self):
-		"""Test to check whether every role has its own display string
-		Roles without display strings should be explicitly listed in _noDisplayStringRoles, these
-		will be checked to ensure a KeyError is raised if displayString is accessed.
-		"""
-		rolesExpectingDisplayString = set(controlTypes.Role).difference(self._noDisplayStringRoles)
-		for role in rolesExpectingDisplayString:
-			self.assertTrue(role.displayString)
-
-		for role in self._noDisplayStringRoles:
-			with self.assertRaises(KeyError):
-				role.displayString
-
-	def test_state_displayString(self):
-		"""Test to check whether every state has its own display string
-		States without display strings should be explicitly listed in _noDisplayStringStates, these
-		will be checked to ensure a KeyError is raised if displayString is accessed.
-		"""
-		statesExpectingDisplayString = set(controlTypes.State).difference(self._noDisplayStringStates)
-		for state in statesExpectingDisplayString:
-			self.assertTrue(state.displayString)
-
-		for state in self._noDisplayStringStates:
-			with self.assertRaises(KeyError):
-				state.displayString
-
-	def test_state_negativeDisplayString(self):
-		"""Test to check whether every state has its own negative display string
-		States without negative display strings should be explicitly listed in _noNegDisplayStringStates, these
-		will be checked to ensure a KeyError is raised if negativeDisplayString is accessed.
-		"""
-		statesExpectingNegDispString = set(controlTypes.State).difference(self._noNegDisplayStringStates)
-		for state in statesExpectingNegDispString:
-			self.assertTrue(state.negativeDisplayString)
-
-		for state in self._noNegDisplayStringStates:
-			with self.assertRaises(KeyError):
-				state.negativeDisplayString
-
-
-class TestProcessStates(unittest.TestCase):
-
-	def setUp(self):
-		self.obj = PlaceholderNVDAObject()
-		self.obj.role = controlTypes.Role.CHECKBOX
-		self.obj.states = {
-			controlTypes.State.FOCUSABLE,
-			controlTypes.State.INVALID_ENTRY,
-			controlTypes.State.FOCUSED,
-			controlTypes.State.REQUIRED
-		}
-
-	def test_positiveStates(self):
-		self.assertSetEqual(
-			_processPositiveStates(
-				self.obj.role,
-				self.obj.states,
-				controlTypes.OutputReason.FOCUS,
-				self.obj.states
-			),
-			{controlTypes.State.INVALID_ENTRY, controlTypes.State.REQUIRED}
-		)
-
-	def test_negativeStates(self):
-		self.assertSetEqual(
-			_processNegativeStates(
-				self.obj.role,
-				self.obj.states,
-				controlTypes.OutputReason.FOCUS,
-				None
-			),
-			{controlTypes.State.CHECKED}
-		)
-
-class TestStateOrder(unittest.TestCase):
-
-	def test_positiveMergedStatesOutput(self):
-		obj = PlaceholderNVDAObject()
-		obj.role = controlTypes.Role.CHECKBOX
-		obj.states = {
-			controlTypes.State.CHECKED,
-			controlTypes.State.FOCUSABLE,
-			controlTypes.State.FOCUSED,
-			controlTypes.State.SELECTED,
-			controlTypes.State.SELECTABLE
-		}
-		self.assertEqual(
-			controlTypes.processAndLabelStates(
-				obj.role,
-				obj.states,
-				controlTypes.OutputReason.FOCUS,
-				obj.states,
-				None
-			),
-			[controlTypes.State.CHECKED.displayString]
-		)
-
-	def test_negativeMergedStatesOutput(self):
-		obj = PlaceholderNVDAObject()
-		obj.role = controlTypes.Role.CHECKBOX
-		obj.states = {
-			controlTypes.State.FOCUSABLE,
-			controlTypes.State.FOCUSED,
-			controlTypes.State.SELECTED,
-			controlTypes.State.SELECTABLE
-		}
-		self.assertEqual(
-			controlTypes.processAndLabelStates(
-				obj.role,
-				obj.states,
-				controlTypes.OutputReason.FOCUS,
-				obj.states,
-				None
-			),
-			[controlTypes.State.CHECKED.negativeDisplayString]
-		)
-
-
-class TestBackCompat(unittest.TestCase):
-
-	def test_statesValues(self):
-		class oldStates(enum.IntEnum):
-			# Copied from commit d4586a5d907dd4dec761d3234147fa5fd6186b37
-			UNAVAILABLE = 0x1
-			FOCUSED = 0x2
-			SELECTED = 0x4
-			BUSY = 0x8
-			PRESSED = 0x10
-			CHECKED = 0x20
-			HALFCHECKED = 0x40
-			READONLY = 0x80
-			EXPANDED = 0x100
-			COLLAPSED = 0x200
-			INVISIBLE = 0x400
-			VISITED = 0x800
-			LINKED = 0x1000
-			HASPOPUP = 0x2000
-			PROTECTED = 0x4000
-			REQUIRED = 0x8000
-			DEFUNCT = 0x10000
-			INVALID_ENTRY = 0x20000
-			MODAL = 0x40000
-			AUTOCOMPLETE = 0x80000
-			MULTILINE = 0x100000
-			ICONIFIED = 0x200000
-			OFFSCREEN = 0x400000
-			SELECTABLE = 0x800000
-			FOCUSABLE = 0x1000000
-			CLICKABLE = 0x2000000
-			EDITABLE = 0x4000000
-			CHECKABLE = 0x8000000
-			DRAGGABLE = 0x10000000
-			DRAGGING = 0x20000000
-			DROPTARGET = 0x40000000
-			SORTED = 0x80000000
-			SORTED_ASCENDING = 0x100000000
-			SORTED_DESCENDING = 0x200000000
-			HASLONGDESC = 0x400000000
-			PINNED = 0x800000000
-			HASFORMULA = 0x1000000000  # Mostly for spreadsheets
-			HASCOMMENT = 0x2000000000
-			OBSCURED = 0x4000000000
-			CROPPED = 0x8000000000
-			OVERFLOWING = 0x10000000000
-			UNLOCKED = 0x20000000000
-			HAS_ARIA_DETAILS = 0x40000000000
-			HASNOTE = 0x80000000000
-		for old in oldStates:
-			new = controlTypes.State[old.name]
-			self.assertEqual(new.value, old.value, msg=f"Value not equal: {new.name}")
-			self.assertEqual(new, old.value, msg=f"Can't treat as integer: {new.name}")
-			self.assertEqual(
-				controlTypes.State(old.value),
-				old.value,
-				msg=f"Can't construct from integer value: {new.name}"
-			)
+# A part of NonVisual Desktop Access (NVDA)
+# This file is covered by the GNU General Public License.
+# See the file COPYING for more details.
+# Copyright (C) 2017-2021 NV Access Limited, Babbage B.V.
+
+"""Unit tests for the controlTypes module.
+"""
+import enum
+import unittest
+import controlTypes
+from . import PlaceholderNVDAObject
+from controlTypes.processAndLabelStates import _processNegativeStates, _processPositiveStates
+
+
+class TestLabels(unittest.TestCase):
+	_noDisplayStringRoles = {
+	}
+	_noDisplayStringStates = {
+		# HAS_ARIA_DETAILS is not used internally to NVDA, only exists for backwards
+		# compatibility of the add-on API
+		controlTypes.State.HAS_ARIA_DETAILS,
+		controlTypes.State.INDETERMINATE,
+	}
+	_noNegDisplayStringStates = {
+		# HAS_ARIA_DETAILS is not used internally to NVDA, only exists for backwards
+		# compatibility of the add-on API
+		controlTypes.State.HAS_ARIA_DETAILS,
+		controlTypes.State.INDETERMINATE,
+	}
+
+	def test_role_displayString(self):
+		"""Test to check whether every role has its own display string
+		Roles without display strings should be explicitly listed in _noDisplayStringRoles, these
+		will be checked to ensure a KeyError is raised if displayString is accessed.
+		"""
+		rolesExpectingDisplayString = set(controlTypes.Role).difference(self._noDisplayStringRoles)
+		for role in rolesExpectingDisplayString:
+			self.assertTrue(role.displayString)
+
+		for role in self._noDisplayStringRoles:
+			with self.assertRaises(KeyError):
+				role.displayString
+
+	def test_state_displayString(self):
+		"""Test to check whether every state has its own display string
+		States without display strings should be explicitly listed in _noDisplayStringStates, these
+		will be checked to ensure a KeyError is raised if displayString is accessed.
+		"""
+		statesExpectingDisplayString = set(controlTypes.State).difference(self._noDisplayStringStates)
+		for state in statesExpectingDisplayString:
+			self.assertTrue(state.displayString)
+
+		for state in self._noDisplayStringStates:
+			with self.assertRaises(KeyError):
+				state.displayString
+
+	def test_state_negativeDisplayString(self):
+		"""Test to check whether every state has its own negative display string
+		States without negative display strings should be explicitly listed in _noNegDisplayStringStates, these
+		will be checked to ensure a KeyError is raised if negativeDisplayString is accessed.
+		"""
+		statesExpectingNegDispString = set(controlTypes.State).difference(self._noNegDisplayStringStates)
+		for state in statesExpectingNegDispString:
+			self.assertTrue(state.negativeDisplayString)
+
+		for state in self._noNegDisplayStringStates:
+			with self.assertRaises(KeyError):
+				state.negativeDisplayString
+
+
+class TestProcessStates(unittest.TestCase):
+
+	def setUp(self):
+		self.obj = PlaceholderNVDAObject()
+		self.obj.role = controlTypes.Role.CHECKBOX
+		self.obj.states = {
+			controlTypes.State.FOCUSABLE,
+			controlTypes.State.INVALID_ENTRY,
+			controlTypes.State.FOCUSED,
+			controlTypes.State.REQUIRED
+		}
+
+	def test_positiveStates(self):
+		self.assertSetEqual(
+			_processPositiveStates(
+				self.obj.role,
+				self.obj.states,
+				controlTypes.OutputReason.FOCUS,
+				self.obj.states
+			),
+			{controlTypes.State.INVALID_ENTRY, controlTypes.State.REQUIRED}
+		)
+
+	def test_negativeStates(self):
+		self.assertSetEqual(
+			_processNegativeStates(
+				self.obj.role,
+				self.obj.states,
+				controlTypes.OutputReason.FOCUS,
+				None
+			),
+			{controlTypes.State.CHECKED}
+		)
+
+class TestStateOrder(unittest.TestCase):
+
+	def test_positiveMergedStatesOutput(self):
+		obj = PlaceholderNVDAObject()
+		obj.role = controlTypes.Role.CHECKBOX
+		obj.states = {
+			controlTypes.State.CHECKED,
+			controlTypes.State.FOCUSABLE,
+			controlTypes.State.FOCUSED,
+			controlTypes.State.SELECTED,
+			controlTypes.State.SELECTABLE
+		}
+		self.assertEqual(
+			controlTypes.processAndLabelStates(
+				obj.role,
+				obj.states,
+				controlTypes.OutputReason.FOCUS,
+				obj.states,
+				None
+			),
+			[controlTypes.State.CHECKED.displayString]
+		)
+
+	def test_negativeMergedStatesOutput(self):
+		obj = PlaceholderNVDAObject()
+		obj.role = controlTypes.Role.CHECKBOX
+		obj.states = {
+			controlTypes.State.FOCUSABLE,
+			controlTypes.State.FOCUSED,
+			controlTypes.State.SELECTED,
+			controlTypes.State.SELECTABLE
+		}
+		self.assertEqual(
+			controlTypes.processAndLabelStates(
+				obj.role,
+				obj.states,
+				controlTypes.OutputReason.FOCUS,
+				obj.states,
+				None
+			),
+			[controlTypes.State.CHECKED.negativeDisplayString]
+		)
+
+
+class TestBackCompat(unittest.TestCase):
+
+	def test_statesValues(self):
+		class oldStates(enum.IntEnum):
+			# Copied from commit d4586a5d907dd4dec761d3234147fa5fd6186b37
+			UNAVAILABLE = 0x1
+			FOCUSED = 0x2
+			SELECTED = 0x4
+			BUSY = 0x8
+			PRESSED = 0x10
+			CHECKED = 0x20
+			HALFCHECKED = 0x40
+			READONLY = 0x80
+			EXPANDED = 0x100
+			COLLAPSED = 0x200
+			INVISIBLE = 0x400
+			VISITED = 0x800
+			LINKED = 0x1000
+			HASPOPUP = 0x2000
+			PROTECTED = 0x4000
+			REQUIRED = 0x8000
+			DEFUNCT = 0x10000
+			INVALID_ENTRY = 0x20000
+			MODAL = 0x40000
+			AUTOCOMPLETE = 0x80000
+			MULTILINE = 0x100000
+			ICONIFIED = 0x200000
+			OFFSCREEN = 0x400000
+			SELECTABLE = 0x800000
+			FOCUSABLE = 0x1000000
+			CLICKABLE = 0x2000000
+			EDITABLE = 0x4000000
+			CHECKABLE = 0x8000000
+			DRAGGABLE = 0x10000000
+			DRAGGING = 0x20000000
+			DROPTARGET = 0x40000000
+			SORTED = 0x80000000
+			SORTED_ASCENDING = 0x100000000
+			SORTED_DESCENDING = 0x200000000
+			HASLONGDESC = 0x400000000
+			PINNED = 0x800000000
+			HASFORMULA = 0x1000000000  # Mostly for spreadsheets
+			HASCOMMENT = 0x2000000000
+			OBSCURED = 0x4000000000
+			CROPPED = 0x8000000000
+			OVERFLOWING = 0x10000000000
+			UNLOCKED = 0x20000000000
+			HAS_ARIA_DETAILS = 0x40000000000
+			HASNOTE = 0x80000000000
+		for old in oldStates:
+			new = controlTypes.State[old.name]
+			self.assertEqual(new.value, old.value, msg=f"Value not equal: {new.name}")
+			self.assertEqual(new, old.value, msg=f"Can't treat as integer: {new.name}")
+			self.assertEqual(
+				controlTypes.State(old.value),
+				old.value,
+				msg=f"Can't construct from integer value: {new.name}"
+			)